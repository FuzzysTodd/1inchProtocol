
// File: @openzeppelin/contracts/token/ERC20/IERC20.sol

pragma solidity ^0.5.0;

/**
 * @dev Interface of the ERC20 standard as defined in the EIP. Does not include
 * the optional functions; to access them see {ERC20Detailed}.
 */
interface IERC20 {
    /**
     * @dev Returns the amount of tokens in existence.
     */
    function totalSupply() external view returns (uint256);

    /**
     * @dev Returns the amount of tokens owned by `account`.
     */
    function balanceOf(address account) external view returns (uint256);

    /**
     * @dev Moves `amount` tokens from the caller's account to `recipient`.
     *
     * Returns a boolean value indicating whether the operation succeeded.
     *
     * Emits a {Transfer} event.
     */
    function transfer(address recipient, uint256 amount) external returns (bool);

    /**
     * @dev Returns the remaining number of tokens that `spender` will be
     * allowed to spend on behalf of `owner` through {transferFrom}. This is
     * zero by default.
     *
     * This value changes when {approve} or {transferFrom} are called.
     */
    function allowance(address owner, address spender) external view returns (uint256);

    /**
     * @dev Sets `amount` as the allowance of `spender` over the caller's tokens.
     *
     * Returns a boolean value indicating whether the operation succeeded.
     *
     * IMPORTANT: Beware that changing an allowance with this method brings the risk
     * that someone may use both the old and the new allowance by unfortunate
     * transaction ordering. One possible solution to mitigate this race
     * condition is to first reduce the spender's allowance to 0 and set the
     * desired value afterwards:
     * https://github.com/ethereum/EIPs/issues/20#issuecomment-263524729
     *
     * Emits an {Approval} event.
     */
    function approve(address spender, uint256 amount) external returns (bool);

    /**
     * @dev Moves `amount` tokens from `sender` to `recipient` using the
     * allowance mechanism. `amount` is then deducted from the caller's
     * allowance.
     *
     * Returns a boolean value indicating whether the operation succeeded.
     *
     * Emits a {Transfer} event.
     */
    function transferFrom(address sender, address recipient, uint256 amount) external returns (bool);

    /**
     * @dev Emitted when `value` tokens are moved from one account (`from`) to
     * another (`to`).
     *
     * Note that `value` may be zero.
     */
    event Transfer(address indexed from, address indexed to, uint256 value);

    /**
     * @dev Emitted when the allowance of a `spender` for an `owner` is set by
     * a call to {approve}. `value` is the new allowance.
     */
    event Approval(address indexed owner, address indexed spender, uint256 value);
}

// File: contracts/IOneSplit.sol

pragma solidity ^0.5.0;



//
//        ||
//        ||
//        \/
// +--------------+
// | OneSplitWrap |
// +--------------+
//        ||
//        || (delegatecall)
//        \/
// +--------------+
// |   OneSplit   |
// +--------------+
//
//


contract IOneSplitConsts {
    // flags = FLAG_DISABLE_UNISWAP + FLAG_DISABLE_KYBER + ...
    uint256 internal constant FLAG_DISABLE_UNISWAP = 0x01;
    uint256 internal constant FLAG_DISABLE_KYBER = 0x02;
    uint256 internal constant FLAG_ENABLE_KYBER_UNISWAP_RESERVE = 0x100000000; // Turned off by default
    uint256 internal constant FLAG_ENABLE_KYBER_OASIS_RESERVE = 0x200000000; // Turned off by default
    uint256 internal constant FLAG_ENABLE_KYBER_BANCOR_RESERVE = 0x400000000; // Turned off by default
    uint256 internal constant FLAG_DISABLE_BANCOR = 0x04;
    uint256 internal constant FLAG_DISABLE_OASIS = 0x08;
    uint256 internal constant FLAG_DISABLE_COMPOUND = 0x10;
    uint256 internal constant FLAG_DISABLE_FULCRUM = 0x20;
    uint256 internal constant FLAG_DISABLE_CHAI = 0x40;
    uint256 internal constant FLAG_DISABLE_AAVE = 0x80;
    uint256 internal constant FLAG_DISABLE_SMART_TOKEN = 0x100;
    uint256 internal constant FLAG_ENABLE_MULTI_PATH_ETH = 0x200; // Turned off by default
    uint256 internal constant FLAG_DISABLE_BDAI = 0x400;
    uint256 internal constant FLAG_DISABLE_IEARN = 0x800;
    uint256 internal constant FLAG_DISABLE_CURVE_COMPOUND = 0x1000;
    uint256 internal constant FLAG_DISABLE_CURVE_USDT = 0x2000;
    uint256 internal constant FLAG_DISABLE_CURVE_Y = 0x4000;
    uint256 internal constant FLAG_DISABLE_CURVE_BINANCE = 0x8000;
    uint256 internal constant FLAG_ENABLE_MULTI_PATH_DAI = 0x10000; // Turned off by default
    uint256 internal constant FLAG_ENABLE_MULTI_PATH_USDC = 0x20000; // Turned off by default
    uint256 internal constant FLAG_DISABLE_CURVE_SYNTHETIX = 0x40000;
    uint256 internal constant FLAG_DISABLE_WETH = 0x80000;
    uint256 internal constant FLAG_ENABLE_UNISWAP_COMPOUND = 0x100000; // Works only when one of assets is ETH or FLAG_ENABLE_MULTI_PATH_ETH
    uint256 internal constant FLAG_ENABLE_UNISWAP_CHAI = 0x200000; // Works only when ETH<>DAI or FLAG_ENABLE_MULTI_PATH_ETH
    uint256 internal constant FLAG_ENABLE_UNISWAP_AAVE = 0x400000; // Works only when one of assets is ETH or FLAG_ENABLE_MULTI_PATH_ETH
    uint256 internal constant FLAG_DISABLE_IDLE = 0x800000;
    uint256 internal constant FLAG_DISABLE_MOONISWAP = 0x1000000;
    uint256 internal constant FLAG_DISABLE_UNISWAP_V2_ALL = 0x1E000000;
    uint256 internal constant FLAG_DISABLE_UNISWAP_V2 = 0x2000000;
    uint256 internal constant FLAG_DISABLE_UNISWAP_V2_ETH = 0x4000000;
    uint256 internal constant FLAG_DISABLE_UNISWAP_V2_DAI = 0x8000000;
    uint256 internal constant FLAG_DISABLE_UNISWAP_V2_USDC = 0x10000000;
    uint256 internal constant FLAG_DISABLE_ALL_SPLIT_SOURCES = 0x20000000;
    uint256 internal constant FLAG_DISABLE_ALL_WRAP_SOURCES = 0x40000000;
    uint256 internal constant FLAG_DISABLE_CURVE_PAX = 0x80000000;
    uint256 internal constant FLAG_DISABLE_CURVE_RENBTC = 0x100000000;
    uint256 internal constant FLAG_DISABLE_CURVE_TBTC = 0x200000000;
    uint256 internal constant FLAG_ENABLE_MULTI_PATH_USDT = 0x400000000; // Turned off by default
    uint256 internal constant FLAG_ENABLE_MULTI_PATH_WBTC = 0x800000000; // Turned off by default
    uint256 internal constant FLAG_ENABLE_MULTI_PATH_TBTC = 0x1000000000; // Turned off by default
    uint256 internal constant FLAG_ENABLE_MULTI_PATH_RENBTC = 0x2000000000; // Turned off by default
    uint256 internal constant FLAG_DISABLE_DFORCE_SWAP = 0x4000000000;
    uint256 internal constant FLAG_DISABLE_SHELL = 0x8000000000;
    uint256 internal constant FLAG_ENABLE_CHI_BURN = 0x10000000000;
}


contract IOneSplit is IOneSplitConsts {
    function getExpectedReturn(
        IERC20 fromToken,
        IERC20 toToken,
        uint256 amount,
        uint256 parts,
        uint256 flags // See constants in IOneSplit.sol
    )
        public
        view
        returns(
            uint256 returnAmount,
            uint256[] memory distribution
        );

    function getExpectedReturnRespectingGas(
        IERC20 fromToken,
        IERC20 toToken,
        uint256 amount,
        uint256 parts,
        uint256 flags, // See constants in IOneSplit.sol
        uint256 toTokenEthPriceTimesGasPrice
    )
        public
        view
        returns(
            uint256 returnAmount,
            uint256 estimateGasAmount,
            uint256[] memory distribution
        );

    function swap(
        IERC20 fromToken,
        IERC20 toToken,
        uint256 amount,
        uint256 minReturn,
        uint256[] memory distribution,
        uint256 flags
    ) public payable returns(uint256 returnAmount);
}

// File: @openzeppelin/contracts/math/SafeMath.sol

pragma solidity ^0.5.0;

/**
 * @dev Wrappers over Solidity's arithmetic operations with added overflow
 * checks.
 *
 * Arithmetic operations in Solidity wrap on overflow. This can easily result
 * in bugs, because programmers usually assume that an overflow raises an
 * error, which is the standard behavior in high level programming languages.
 * `SafeMath` restores this intuition by reverting the transaction when an
 * operation overflows.
 *
 * Using this library instead of the unchecked operations eliminates an entire
 * class of bugs, so it's recommended to use it always.
 */
library SafeMath {
    /**
     * @dev Returns the addition of two unsigned integers, reverting on
     * overflow.
     *
     * Counterpart to Solidity's `+` operator.
     *
     * Requirements:
     * - Addition cannot overflow.
     */
    function add(uint256 a, uint256 b) internal pure returns (uint256) {
        uint256 c = a + b;
        require(c >= a, "SafeMath: addition overflow");

        return c;
    }

    /**
     * @dev Returns the subtraction of two unsigned integers, reverting on
     * overflow (when the result is negative).
     *
     * Counterpart to Solidity's `-` operator.
     *
     * Requirements:
     * - Subtraction cannot overflow.
     */
    function sub(uint256 a, uint256 b) internal pure returns (uint256) {
        return sub(a, b, "SafeMath: subtraction overflow");
    }

    /**
     * @dev Returns the subtraction of two unsigned integers, reverting with custom message on
     * overflow (when the result is negative).
     *
     * Counterpart to Solidity's `-` operator.
     *
     * Requirements:
     * - Subtraction cannot overflow.
     *
     * _Available since v2.4.0._
     */
    function sub(uint256 a, uint256 b, string memory errorMessage) internal pure returns (uint256) {
        require(b <= a, errorMessage);
        uint256 c = a - b;

        return c;
    }

    /**
     * @dev Returns the multiplication of two unsigned integers, reverting on
     * overflow.
     *
     * Counterpart to Solidity's `*` operator.
     *
     * Requirements:
     * - Multiplication cannot overflow.
     */
    function mul(uint256 a, uint256 b) internal pure returns (uint256) {
        // Gas optimization: this is cheaper than requiring 'a' not being zero, but the
        // benefit is lost if 'b' is also tested.
        // See: https://github.com/OpenZeppelin/openzeppelin-contracts/pull/522
        if (a == 0) {
            return 0;
        }

        uint256 c = a * b;
        require(c / a == b, "SafeMath: multiplication overflow");

        return c;
    }

    /**
     * @dev Returns the integer division of two unsigned integers. Reverts on
     * division by zero. The result is rounded towards zero.
     *
     * Counterpart to Solidity's `/` operator. Note: this function uses a
     * `revert` opcode (which leaves remaining gas untouched) while Solidity
     * uses an invalid opcode to revert (consuming all remaining gas).
     *
     * Requirements:
     * - The divisor cannot be zero.
     */
    function div(uint256 a, uint256 b) internal pure returns (uint256) {
        return div(a, b, "SafeMath: division by zero");
    }

    /**
     * @dev Returns the integer division of two unsigned integers. Reverts with custom message on
     * division by zero. The result is rounded towards zero.
     *
     * Counterpart to Solidity's `/` operator. Note: this function uses a
     * `revert` opcode (which leaves remaining gas untouched) while Solidity
     * uses an invalid opcode to revert (consuming all remaining gas).
     *
     * Requirements:
     * - The divisor cannot be zero.
     *
     * _Available since v2.4.0._
     */
    function div(uint256 a, uint256 b, string memory errorMessage) internal pure returns (uint256) {
        // Solidity only automatically asserts when dividing by 0
        require(b > 0, errorMessage);
        uint256 c = a / b;
        // assert(a == b * c + a % b); // There is no case in which this doesn't hold

        return c;
    }

    /**
     * @dev Returns the remainder of dividing two unsigned integers. (unsigned integer modulo),
     * Reverts when dividing by zero.
     *
     * Counterpart to Solidity's `%` operator. This function uses a `revert`
     * opcode (which leaves remaining gas untouched) while Solidity uses an
     * invalid opcode to revert (consuming all remaining gas).
     *
     * Requirements:
     * - The divisor cannot be zero.
     */
    function mod(uint256 a, uint256 b) internal pure returns (uint256) {
        return mod(a, b, "SafeMath: modulo by zero");
    }

    /**
     * @dev Returns the remainder of dividing two unsigned integers. (unsigned integer modulo),
     * Reverts with custom message when dividing by zero.
     *
     * Counterpart to Solidity's `%` operator. This function uses a `revert`
     * opcode (which leaves remaining gas untouched) while Solidity uses an
     * invalid opcode to revert (consuming all remaining gas).
     *
     * Requirements:
     * - The divisor cannot be zero.
     *
     * _Available since v2.4.0._
     */
    function mod(uint256 a, uint256 b, string memory errorMessage) internal pure returns (uint256) {
        require(b != 0, errorMessage);
        return a % b;
    }
}

// File: contracts/interface/IUniswapExchange.sol

pragma solidity ^0.5.0;



interface IUniswapExchange {
    function getEthToTokenInputPrice(uint256 ethSold) external view returns (uint256 tokensBought);

    function getTokenToEthInputPrice(uint256 tokensSold) external view returns (uint256 ethBought);

    function ethToTokenSwapInput(uint256 minTokens, uint256 deadline)
        external
        payable
        returns (uint256 tokensBought);

    function tokenToEthSwapInput(uint256 tokensSold, uint256 minEth, uint256 deadline)
        external
        returns (uint256 ethBought);

    function tokenToTokenSwapInput(
        uint256 tokensSold,
        uint256 minTokensBought,
        uint256 minEthBought,
        uint256 deadline,
        address tokenAddr
    ) external returns (uint256 tokensBought);
}

// File: contracts/interface/IUniswapFactory.sol

pragma solidity ^0.5.0;



interface IUniswapFactory {
    function getExchange(IERC20 token) external view returns (IUniswapExchange exchange);
}

// File: contracts/interface/IKyberNetworkContract.sol

pragma solidity ^0.5.0;



interface IKyberNetworkContract {
    function searchBestRate(IERC20 src, IERC20 dest, uint256 srcAmount, bool usePermissionless)
        external
        view
        returns (address reserve, uint256 rate);
}

// File: contracts/interface/IKyberNetworkProxy.sol

pragma solidity ^0.5.0;



interface IKyberNetworkProxy {
    function getExpectedRate(IERC20 src, IERC20 dest, uint256 srcQty)
        external
        view
        returns (uint256 expectedRate, uint256 slippageRate);

    function tradeWithHint(
        IERC20 src,
        uint256 srcAmount,
        IERC20 dest,
        address destAddress,
        uint256 maxDestAmount,
        uint256 minConversionRate,
        address walletId,
        bytes calldata hint
    ) external payable returns (uint256);

    function kyberNetworkContract() external view returns (IKyberNetworkContract);

    // TODO: Limit usage by tx.gasPrice
    // function maxGasPrice() external view returns (uint256);

    // TODO: Limit usage by user cap
    // function getUserCapInWei(address user) external view returns (uint256);
    // function getUserCapInTokenWei(address user, IERC20 token) external view returns (uint256);
}

// File: contracts/interface/IKyberUniswapReserve.sol

pragma solidity ^0.5.0;


interface IKyberUniswapReserve {
    function uniswapFactory() external view returns (address);
}

// File: contracts/interface/IKyberOasisReserve.sol

pragma solidity ^0.5.0;


interface IKyberOasisReserve {
    function otc() external view returns (address);
}

// File: contracts/interface/IKyberBancorReserve.sol

pragma solidity ^0.5.0;


contract IKyberBancorReserve {
    function bancorEth() public view returns (address);
}

// File: contracts/interface/IBancorNetwork.sol

pragma solidity ^0.5.0;


interface IBancorNetwork {
    function getReturnByPath(address[] calldata path, uint256 amount)
        external
        view
        returns (uint256 returnAmount, uint256 conversionFee);

    function claimAndConvert(address[] calldata path, uint256 amount, uint256 minReturn)
        external
        returns (uint256);

    function convert(address[] calldata path, uint256 amount, uint256 minReturn)
        external
        payable
        returns (uint256);
}

// File: contracts/interface/IBancorContractRegistry.sol

pragma solidity ^0.5.0;


contract IBancorContractRegistry {
    function addressOf(bytes32 contractName) external view returns (address);
}

// File: contracts/interface/IBancorConverterRegistry.sol

pragma solidity ^0.5.0;



interface IBancorConverterRegistry {

    function getConvertibleTokenSmartTokenCount(IERC20 convertibleToken)
        external view returns(uint256);

    function getConvertibleTokenSmartTokens(IERC20 convertibleToken)
        external view returns(address[] memory);

    function getConvertibleTokenSmartToken(IERC20 convertibleToken, uint256 index)
        external view returns(address);

    function isConvertibleTokenSmartToken(IERC20 convertibleToken, address value)
        external view returns(bool);
}

// File: contracts/interface/IBancorEtherToken.sol

pragma solidity ^0.5.0;



contract IBancorEtherToken is IERC20 {
    function deposit() external payable;

    function withdraw(uint256 amount) external;
}

// File: contracts/interface/IOasisExchange.sol

pragma solidity ^0.5.0;



interface IOasisExchange {
    function getBuyAmount(IERC20 buyGem, IERC20 payGem, uint256 payAmt)
        external
        view
        returns (uint256 fillAmt);

    function sellAllAmount(IERC20 payGem, uint256 payAmt, IERC20 buyGem, uint256 minFillAmount)
        external
        returns (uint256 fillAmt);
}

// File: contracts/interface/IWETH.sol

pragma solidity ^0.5.0;



contract IWETH is IERC20 {
    function deposit() external payable;

    function withdraw(uint256 amount) external;
}

// File: contracts/interface/ICurve.sol

pragma solidity ^0.5.0;


interface ICurve {
    // solium-disable-next-line mixedcase
    function get_dy_underlying(int128 i, int128 j, uint256 dx) external view returns(uint256 dy);

    // solium-disable-next-line mixedcase
    function get_dy(int128 i, int128 j, uint256 dx) external view returns(uint256 dy);

    // solium-disable-next-line mixedcase
    function exchange_underlying(int128 i, int128 j, uint256 dx, uint256 minDy) external;

    // solium-disable-next-line mixedcase
    function exchange(int128 i, int128 j, uint256 dx, uint256 minDy) external;
}

// File: contracts/interface/IChai.sol

pragma solidity ^0.5.0;



interface IPot {
    function dsr() external view returns (uint256);

    function chi() external view returns (uint256);

    function rho() external view returns (uint256);

    function drip() external returns (uint256);

    function join(uint256) external;

    function exit(uint256) external;
}


contract IChai is IERC20 {
    function POT() public view returns (IPot);

    function join(address dst, uint256 wad) external;

    function exit(address src, uint256 wad) external;
}


library ChaiHelper {
    IPot private constant POT = IPot(0x197E90f9FAD81970bA7976f33CbD77088E5D7cf7);
    uint256 private constant RAY = 10**27;

    function _mul(uint256 x, uint256 y) private pure returns (uint256 z) {
        require(y == 0 || (z = x * y) / y == x);
    }

    function _rmul(uint256 x, uint256 y) private pure returns (uint256 z) {
        // always rounds down
        z = _mul(x, y) / RAY;
    }

    function _rdiv(uint256 x, uint256 y) private pure returns (uint256 z) {
        // always rounds down
        z = _mul(x, RAY) / y;
    }

    function rpow(uint256 x, uint256 n, uint256 base) private pure returns (uint256 z) {
        // solium-disable-next-line security/no-inline-assembly
        assembly {
            switch x
                case 0 {
                    switch n
                        case 0 {
                            z := base
                        }
                        default {
                            z := 0
                        }
                }
                default {
                    switch mod(n, 2)
                        case 0 {
                            z := base
                        }
                        default {
                            z := x
                        }
                    let half := div(base, 2) // for rounding.
                    for {
                        n := div(n, 2)
                    } n {
                        n := div(n, 2)
                    } {
                        let xx := mul(x, x)
                        if iszero(eq(div(xx, x), x)) {
                            revert(0, 0)
                        }
                        let xxRound := add(xx, half)
                        if lt(xxRound, xx) {
                            revert(0, 0)
                        }
                        x := div(xxRound, base)
                        if mod(n, 2) {
                            let zx := mul(z, x)
                            if and(iszero(iszero(x)), iszero(eq(div(zx, x), z))) {
                                revert(0, 0)
                            }
                            let zxRound := add(zx, half)
                            if lt(zxRound, zx) {
                                revert(0, 0)
                            }
                            z := div(zxRound, base)
                        }
                    }
                }
        }
    }

    function potDrip() private view returns (uint256) {
        return _rmul(rpow(POT.dsr(), now - POT.rho(), RAY), POT.chi());
    }

    function chaiPrice(IChai chai) internal view returns(uint256) {
        return chaiToDai(chai, 1e18);
    }

    function daiToChai(
        IChai /*chai*/,
        uint256 amount
    ) internal view returns (uint256) {
        uint256 chi = (now > POT.rho()) ? potDrip() : POT.chi();
        return _rdiv(amount, chi);
    }

    function chaiToDai(
        IChai /*chai*/,
        uint256 amount
    ) internal view returns (uint256) {
        uint256 chi = (now > POT.rho()) ? potDrip() : POT.chi();
        return _rmul(chi, amount);
    }
}

// File: contracts/interface/ICompound.sol

pragma solidity ^0.5.0;



contract ICompound {
    function markets(address cToken)
        external
        view
        returns (bool isListed, uint256 collateralFactorMantissa);
}


contract ICompoundToken is IERC20 {
    function underlying() external view returns (address);

    function exchangeRateStored() external view returns (uint256);

    function mint(uint256 mintAmount) external returns (uint256);

    function redeem(uint256 redeemTokens) external returns (uint256);
}


contract ICompoundEther is IERC20 {
    function mint() external payable;

    function redeem(uint256 redeemTokens) external returns (uint256);
}

// File: contracts/interface/IAaveToken.sol

pragma solidity ^0.5.0;



contract IAaveToken is IERC20 {
    function underlyingAssetAddress() external view returns (IERC20);

    function redeem(uint256 amount) external;
}


interface IAaveLendingPool {
    function core() external view returns (address);

    function deposit(IERC20 token, uint256 amount, uint16 refCode) external payable;
}

// File: contracts/interface/IMooniswap.sol

pragma solidity ^0.5.0;



interface IMooniswapRegistry {
    function target() external view returns(IMooniswap);
}


interface IMooniswap {
    function getReturn(
        IERC20 fromToken,
        IERC20 toToken,
        uint256 amount
    )
        external
        view
        returns(uint256 returnAmount);

    function swap(
        IERC20 fromToken,
        IERC20 toToken,
        uint256 amount,
        uint256 minReturn
    )
        external
        payable
        returns(uint256 returnAmount);
}

// File: @openzeppelin/contracts/utils/Address.sol

pragma solidity ^0.5.5;

/**
 * @dev Collection of functions related to the address type
 */
library Address {
    /**
     * @dev Returns true if `account` is a contract.
     *
     * [IMPORTANT]
     * ====
     * It is unsafe to assume that an address for which this function returns
     * false is an externally-owned account (EOA) and not a contract.
     *
     * Among others, `isContract` will return false for the following 
     * types of addresses:
     *
     *  - an externally-owned account
     *  - a contract in construction
     *  - an address where a contract will be created
     *  - an address where a contract lived, but was destroyed
     * ====
     */
    function isContract(address account) internal view returns (bool) {
        // According to EIP-1052, 0x0 is the value returned for not-yet created accounts
        // and 0xc5d2460186f7233c927e7db2dcc703c0e500b653ca82273b7bfad8045d85a470 is returned
        // for accounts without code, i.e. `keccak256('')`
        bytes32 codehash;
        bytes32 accountHash = 0xc5d2460186f7233c927e7db2dcc703c0e500b653ca82273b7bfad8045d85a470;
        // solhint-disable-next-line no-inline-assembly
        assembly { codehash := extcodehash(account) }
        return (codehash != accountHash && codehash != 0x0);
    }

    /**
     * @dev Converts an `address` into `address payable`. Note that this is
     * simply a type cast: the actual underlying value is not changed.
     *
     * _Available since v2.4.0._
     */
    function toPayable(address account) internal pure returns (address payable) {
        return address(uint160(account));
    }

    /**
     * @dev Replacement for Solidity's `transfer`: sends `amount` wei to
     * `recipient`, forwarding all available gas and reverting on errors.
     *
     * https://eips.ethereum.org/EIPS/eip-1884[EIP1884] increases the gas cost
     * of certain opcodes, possibly making contracts go over the 2300 gas limit
     * imposed by `transfer`, making them unable to receive funds via
     * `transfer`. {sendValue} removes this limitation.
     *
     * https://diligence.consensys.net/posts/2019/09/stop-using-soliditys-transfer-now/[Learn more].
     *
     * IMPORTANT: because control is transferred to `recipient`, care must be
     * taken to not create reentrancy vulnerabilities. Consider using
     * {ReentrancyGuard} or the
     * https://solidity.readthedocs.io/en/v0.5.11/security-considerations.html#use-the-checks-effects-interactions-pattern[checks-effects-interactions pattern].
     *
     * _Available since v2.4.0._
     */
    function sendValue(address payable recipient, uint256 amount) internal {
        require(address(this).balance >= amount, "Address: insufficient balance");

        // solhint-disable-next-line avoid-call-value
        (bool success, ) = recipient.call.value(amount)("");
        require(success, "Address: unable to send value, recipient may have reverted");
    }
}

// File: @openzeppelin/contracts/token/ERC20/SafeERC20.sol

pragma solidity ^0.5.0;




/**
 * @title SafeERC20
 * @dev Wrappers around ERC20 operations that throw on failure (when the token
 * contract returns false). Tokens that return no value (and instead revert or
 * throw on failure) are also supported, non-reverting calls are assumed to be
 * successful.
 * To use this library you can add a `using SafeERC20 for ERC20;` statement to your contract,
 * which allows you to call the safe operations as `token.safeTransfer(...)`, etc.
 */
library SafeERC20 {
    using SafeMath for uint256;
    using Address for address;

    function safeTransfer(IERC20 token, address to, uint256 value) internal {
        callOptionalReturn(token, abi.encodeWithSelector(token.transfer.selector, to, value));
    }

    function safeTransferFrom(IERC20 token, address from, address to, uint256 value) internal {
        callOptionalReturn(token, abi.encodeWithSelector(token.transferFrom.selector, from, to, value));
    }

    function safeApprove(IERC20 token, address spender, uint256 value) internal {
        // safeApprove should only be called when setting an initial allowance,
        // or when resetting it to zero. To increase and decrease it, use
        // 'safeIncreaseAllowance' and 'safeDecreaseAllowance'
        // solhint-disable-next-line max-line-length
        require((value == 0) || (token.allowance(address(this), spender) == 0),
            "SafeERC20: approve from non-zero to non-zero allowance"
        );
        callOptionalReturn(token, abi.encodeWithSelector(token.approve.selector, spender, value));
    }

    function safeIncreaseAllowance(IERC20 token, address spender, uint256 value) internal {
        uint256 newAllowance = token.allowance(address(this), spender).add(value);
        callOptionalReturn(token, abi.encodeWithSelector(token.approve.selector, spender, newAllowance));
    }

    function safeDecreaseAllowance(IERC20 token, address spender, uint256 value) internal {
        uint256 newAllowance = token.allowance(address(this), spender).sub(value, "SafeERC20: decreased allowance below zero");
        callOptionalReturn(token, abi.encodeWithSelector(token.approve.selector, spender, newAllowance));
    }

    /**
     * @dev Imitates a Solidity high-level call (i.e. a regular function call to a contract), relaxing the requirement
     * on the return value: the return value is optional (but if data is returned, it must not be false).
     * @param token The token targeted by the call.
     * @param data The call data (encoded using abi.encode or one of its variants).
     */
    function callOptionalReturn(IERC20 token, bytes memory data) private {
        // We need to perform a low level call here, to bypass Solidity's return data size checking mechanism, since
        // we're implementing it ourselves.

        // A Solidity high level call has three parts:
        //  1. The target address is checked to verify it contains contract code
        //  2. The call itself is made, and success asserted
        //  3. The return value is decoded, which in turn checks the size of the returned data.
        // solhint-disable-next-line max-line-length
        require(address(token).isContract(), "SafeERC20: call to non-contract");

        // solhint-disable-next-line avoid-low-level-calls
        (bool success, bytes memory returndata) = address(token).call(data);
        require(success, "SafeERC20: low-level call failed");

        if (returndata.length > 0) { // Return data is optional
            // solhint-disable-next-line max-line-length
            require(abi.decode(returndata, (bool)), "SafeERC20: ERC20 operation did not succeed");
        }
    }
}

// File: contracts/UniversalERC20.sol

pragma solidity ^0.5.0;





library UniversalERC20 {

    using SafeMath for uint256;
    using SafeERC20 for IERC20;

    IERC20 private constant ZERO_ADDRESS = IERC20(0x0000000000000000000000000000000000000000);
    IERC20 private constant ETH_ADDRESS = IERC20(0xEeeeeEeeeEeEeeEeEeEeeEEEeeeeEeeeeeeeEEeE);

    function universalTransfer(IERC20 token, address to, uint256 amount) internal returns(bool) {
        if (amount == 0) {
            return true;
        }

        if (isETH(token)) {
            address(uint160(to)).transfer(amount);
        } else {
            token.safeTransfer(to, amount);
            return true;
        }
    }

    function universalTransferFrom(IERC20 token, address from, address to, uint256 amount) internal {
        if (amount == 0) {
            return;
        }

        if (isETH(token)) {
            require(from == msg.sender && msg.value >= amount, "Wrong useage of ETH.universalTransferFrom()");
            if (to != address(this)) {
                address(uint160(to)).transfer(amount);
            }
            if (msg.value > amount) {
                msg.sender.transfer(msg.value.sub(amount));
            }
        } else {
            token.safeTransferFrom(from, to, amount);
        }
    }

    function universalTransferFromSenderToThis(IERC20 token, uint256 amount) internal {
        if (amount == 0) {
            return;
        }

        if (isETH(token)) {
            if (msg.value > amount) {
                // Return remainder if exist
                msg.sender.transfer(msg.value.sub(amount));
            }
        } else {
            token.safeTransferFrom(msg.sender, address(this), amount);
        }
    }

    function universalApprove(IERC20 token, address to, uint256 amount) internal {
        if (!isETH(token)) {
            if (amount > 0 && token.allowance(address(this), to) > 0) {
                token.safeApprove(to, 0);
            }
            token.safeApprove(to, amount);
        }
    }

    function universalBalanceOf(IERC20 token, address who) internal view returns (uint256) {
        if (isETH(token)) {
            return who.balance;
        } else {
            return token.balanceOf(who);
        }
    }

    function universalDecimals(IERC20 token) internal view returns (uint256) {

        if (isETH(token)) {
            return 18;
        }

        (bool success, bytes memory data) = address(token).staticcall.gas(10000)(
            abi.encodeWithSignature("decimals()")
        );
        if (!success || data.length == 0) {
            (success, data) = address(token).staticcall.gas(10000)(
                abi.encodeWithSignature("DECIMALS()")
            );
        }

        return (success && data.length > 0) ? abi.decode(data, (uint256)) : 18;
    }

    function isETH(IERC20 token) internal pure returns(bool) {
        return (address(token) == address(ZERO_ADDRESS) || address(token) == address(ETH_ADDRESS));
    }

    function notExist(IERC20 token) internal pure returns(bool) {
        return (address(token) == address(-1));
    }
}

// File: contracts/interface/IUniswapV2Exchange.sol

pragma solidity ^0.5.0;





interface IUniswapV2Exchange {
    function swap(uint amount0Out, uint amount1Out, address to, bytes calldata data) external;
}


library UniswapV2ExchangeLib {
    using SafeMath for uint256;
    using UniversalERC20 for IERC20;

    function getReturn(
        IUniswapV2Exchange exchange,
        IERC20 fromToken,
        IERC20 toToken,
        uint amountIn
    ) internal view returns (uint256) {
        uint256 reserveIn = fromToken.universalBalanceOf(address(exchange));
        uint256 reserveOut = toToken.universalBalanceOf(address(exchange));

        uint256 amountInWithFee = amountIn.mul(997);
        uint256 numerator = amountInWithFee.mul(reserveOut);
        uint256 denominator = reserveIn.mul(1000).add(amountInWithFee);
        return (denominator == 0) ? 0 : numerator.div(denominator);
    }
}

// File: contracts/interface/IUniswapV2Factory.sol

pragma solidity ^0.5.0;



interface IUniswapV2Factory {
    function getPair(IERC20 tokenA, IERC20 tokenB) external view returns (IUniswapV2Exchange pair);
}

// File: contracts/interface/IDForceSwap.sol

pragma solidity ^0.5.0;



interface IDForceSwap {
    function getAmountByInput(IERC20 input, IERC20 output, uint256 amount) external view returns(uint256);
    function swap(IERC20 input, IERC20 output, uint256 amount) external;
}

// File: contracts/interface/IShell.sol

pragma solidity ^0.5.0;


interface IShell {
    function viewOriginTrade(
        address origin,
        address target,
        uint256 originAmount
    ) external view returns (uint256);

    function swapByOrigin(
        address origin,
        address target,
        uint256 originAmount,
        uint256 minTargetAmount,
        uint256 deadline
    ) external returns (uint256);
}

// File: contracts/OneSplitBase.sol

pragma solidity ^0.5.0;









//import "./interface/IBancorNetworkPathFinder.sol";
















contract IOneSplitView is IOneSplitConsts {
    function getExpectedReturn(
        IERC20 fromToken,
        IERC20 toToken,
        uint256 amount,
        uint256 parts,
        uint256 flags
    )
        public
        view
        returns(
            uint256 returnAmount,
            uint256[] memory distribution
        );

    function getExpectedReturnRespectingGas(
        IERC20 fromToken,
        IERC20 toToken,
        uint256 amount,
        uint256 parts,
        uint256 flags,
        uint256 toTokenEthPriceTimesGasPrice
    )
        public
        view
        returns(
            uint256 returnAmount,
            uint256 estimateGasAmount,
            uint256[] memory distribution
        );
}


library DisableFlags {
    function check(uint256 flags, uint256 flag) internal pure returns(bool) {
        return (flags & flag) != 0;
    }
}


contract OneSplitRoot {
    using SafeMath for uint256;
    using DisableFlags for uint256;

    using UniversalERC20 for IERC20;
    using UniversalERC20 for IWETH;
    using UniversalERC20 for IBancorEtherToken;
    using UniswapV2ExchangeLib for IUniswapV2Exchange;
    using ChaiHelper for IChai;

    uint256 constant public DEXES_COUNT = 22;
<<<<<<< HEAD
    IERC20 constant internal ETH_ADDRESS = IERC20(0xEeeeeEeeeEeEeeEeEeEeeEEEeeeeEeeeeeeeEEeE);

    IERC20 constant internal dai = IERC20(0x6B175474E89094C44Da98b954EedeAC495271d0F);
    IERC20 constant internal bnt = IERC20(0x1F573D6Fb3F13d689FF844B4cE37794d79a7FF1C);
    IERC20 constant internal usdc = IERC20(0xA0b86991c6218b36c1d19D4a2e9Eb0cE3606eB48);
    IERC20 constant internal usdt = IERC20(0xdAC17F958D2ee523a2206206994597C13D831ec7);
    IERC20 constant internal tusd = IERC20(0x0000000000085d4780B73119b644AE5ecd22b376);
    IERC20 constant internal busd = IERC20(0x4Fabb145d64652a948d72533023f6E7A623C7C53);
    IERC20 constant internal susd = IERC20(0x57Ab1ec28D129707052df4dF418D58a2D46d5f51);
    IERC20 constant internal pax = IERC20(0x8E870D67F660D95d5be530380D0eC0bd388289E1);
    IWETH constant internal weth = IWETH(0xC02aaA39b223FE8D0A0e5C4F27eAD9083C756Cc2);
    IBancorEtherToken constant internal bancorEtherToken = IBancorEtherToken(0xc0829421C1d260BD3cB3E0F06cfE2D52db2cE315);
    IChai constant internal chai = IChai(0x06AF07097C9Eeb7fD685c692751D5C66dB49c215);
    IERC20 constant internal renbtc = IERC20(0x93054188d876f558f4a66B2EF1d97d16eDf0895B);
    IERC20 constant internal wbtc = IERC20(0x2260FAC5E5542a773Aa44fBCfeDf7C193bc2C599);
    IERC20 constant internal tbtc = IERC20(0x1bBE271d15Bb64dF0bc6CD28Df9Ff322F2eBD847);
    IERC20 constant internal hbtc = IERC20(0x0316EB71485b0Ab14103307bf65a021042c6d380);

    IKyberNetworkProxy constant internal kyberNetworkProxy = IKyberNetworkProxy(0x818E6FECD516Ecc3849DAf6845e3EC868087B755);
    IUniswapFactory constant internal uniswapFactory = IUniswapFactory(0xc0a47dFe034B400B47bDaD5FecDa2621de6c4d95);
    IBancorContractRegistry constant internal bancorContractRegistry = IBancorContractRegistry(0x52Ae12ABe5D8BD778BD5397F99cA900624CfADD4);
    //IBancorNetworkPathFinder constant internal bancorNetworkPathFinder = IBancorNetworkPathFinder(0x6F0cD8C4f6F06eAB664C7E3031909452b4B72861);
    IBancorConverterRegistry constant internal bancorConverterRegistry = IBancorConverterRegistry(0xf6E2D7F616B67E46D708e4410746E9AAb3a4C518);
    IOasisExchange constant internal oasisExchange = IOasisExchange(0x794e6e91555438aFc3ccF1c5076A74F42133d08D);
    ICurve constant internal curveCompound = ICurve(0xA2B47E3D5c44877cca798226B7B8118F9BFb7A56);
    ICurve constant internal curveUsdt = ICurve(0x52EA46506B9CC5Ef470C5bf89f17Dc28bB35D85C);
    ICurve constant internal curveY = ICurve(0x45F783CCE6B7FF23B2ab2D70e416cdb7D6055f51);
    ICurve constant internal curveBinance = ICurve(0x79a8C46DeA5aDa233ABaFFD40F3A0A2B1e5A4F27);
    ICurve constant internal curveSynthetix = ICurve(0xA5407eAE9Ba41422680e2e00537571bcC53efBfD);
    ICurve constant internal curvePax = ICurve(0x06364f10B501e868329afBc005b3492902d6C763);
    ICurve constant internal curveRenBtc = ICurve(0x8474c1236F0Bc23830A23a41aBB81B2764bA9f4F);
    ICurve constant internal curveTBtc = ICurve(0x9726e9314eF1b96E45f40056bEd61A088897313E);
    IShell constant internal shell = IShell(0xA8253a440Be331dC4a7395B73948cCa6F19Dc97D);
    IAaveLendingPool constant internal aave = IAaveLendingPool(0x398eC7346DcD622eDc5ae82352F02bE94C62d119);
    ICompound constant internal compound = ICompound(0x3d9819210A31b4961b30EF54bE2aeD79B9c9Cd3B);
    ICompoundEther constant internal cETH = ICompoundEther(0x4Ddc2D193948926D02f9B1fE9e1daa0718270ED5);
    IMooniswapRegistry constant internal mooniswapRegistry = IMooniswapRegistry(0x7079E8517594e5b21d2B9a0D17cb33F5FE2bca70);
    IUniswapV2Factory constant internal uniswapV2 = IUniswapV2Factory(0x5C69bEe701ef814a2B6a3EDD4B1652CB9cc5aA6f);
    IDForceSwap constant internal dforceSwap = IDForceSwap(0x03eF3f37856bD08eb47E2dE7ABc4Ddd2c19B60F2);
=======
    IERC20 constant public ETH_ADDRESS = IERC20(0xEeeeeEeeeEeEeeEeEeEeeEEEeeeeEeeeeeeeEEeE);

    IERC20 constant public dai = IERC20(0x6B175474E89094C44Da98b954EedeAC495271d0F);
    IERC20 constant public bnt = IERC20(0x1F573D6Fb3F13d689FF844B4cE37794d79a7FF1C);
    IERC20 constant public usdc = IERC20(0xA0b86991c6218b36c1d19D4a2e9Eb0cE3606eB48);
    IERC20 constant public usdt = IERC20(0xdAC17F958D2ee523a2206206994597C13D831ec7);
    IERC20 constant public tusd = IERC20(0x0000000000085d4780B73119b644AE5ecd22b376);
    IERC20 constant public busd = IERC20(0x4Fabb145d64652a948d72533023f6E7A623C7C53);
    IERC20 constant public susd = IERC20(0x57Ab1ec28D129707052df4dF418D58a2D46d5f51);
    IERC20 constant public pax = IERC20(0x8E870D67F660D95d5be530380D0eC0bd388289E1);
    IWETH constant public weth = IWETH(0xC02aaA39b223FE8D0A0e5C4F27eAD9083C756Cc2);
    IBancorEtherToken constant public bancorEtherToken = IBancorEtherToken(0xc0829421C1d260BD3cB3E0F06cfE2D52db2cE315);
    IChai constant public chai = IChai(0x06AF07097C9Eeb7fD685c692751D5C66dB49c215);
    IERC20 constant public renbtc = IERC20(0xEB4C2781e4ebA804CE9a9803C67d0893436bB27D);
    IERC20 constant public wbtc = IERC20(0x2260FAC5E5542a773Aa44fBCfeDf7C193bc2C599);
    IERC20 constant public tbtc = IERC20(0x1bBE271d15Bb64dF0bc6CD28Df9Ff322F2eBD847);
    IERC20 constant public hbtc = IERC20(0x0316EB71485b0Ab14103307bf65a021042c6d380);

    IKyberNetworkProxy constant public kyberNetworkProxy = IKyberNetworkProxy(0x818E6FECD516Ecc3849DAf6845e3EC868087B755);
    IUniswapFactory constant public uniswapFactory = IUniswapFactory(0xc0a47dFe034B400B47bDaD5FecDa2621de6c4d95);
    IBancorContractRegistry constant public bancorContractRegistry = IBancorContractRegistry(0x52Ae12ABe5D8BD778BD5397F99cA900624CfADD4);
    //IBancorNetworkPathFinder constant public bancorNetworkPathFinder = IBancorNetworkPathFinder(0x6F0cD8C4f6F06eAB664C7E3031909452b4B72861);
    IBancorConverterRegistry constant public bancorConverterRegistry = IBancorConverterRegistry(0xf6E2D7F616B67E46D708e4410746E9AAb3a4C518);
    IOasisExchange constant public oasisExchange = IOasisExchange(0x794e6e91555438aFc3ccF1c5076A74F42133d08D);
    ICurve constant public curveCompound = ICurve(0xA2B47E3D5c44877cca798226B7B8118F9BFb7A56);
    ICurve constant public curveUsdt = ICurve(0x52EA46506B9CC5Ef470C5bf89f17Dc28bB35D85C);
    ICurve constant public curveY = ICurve(0x45F783CCE6B7FF23B2ab2D70e416cdb7D6055f51);
    ICurve constant public curveBinance = ICurve(0x79a8C46DeA5aDa233ABaFFD40F3A0A2B1e5A4F27);
    ICurve constant public curveSynthetix = ICurve(0xA5407eAE9Ba41422680e2e00537571bcC53efBfD);
    ICurve constant public curvePax = ICurve(0x06364f10B501e868329afBc005b3492902d6C763);
    ICurve constant public curveRenBtc = ICurve(0x93054188d876f558f4a66B2EF1d97d16eDf0895B);
    ICurve constant public curveTBtc = ICurve(0x9726e9314eF1b96E45f40056bEd61A088897313E);
    IShell constant public shell = IShell(0xA8253a440Be331dC4a7395B73948cCa6F19Dc97D);
    IAaveLendingPool constant public aave = IAaveLendingPool(0x398eC7346DcD622eDc5ae82352F02bE94C62d119);
    ICompound constant public compound = ICompound(0x3d9819210A31b4961b30EF54bE2aeD79B9c9Cd3B);
    ICompoundEther constant public cETH = ICompoundEther(0x4Ddc2D193948926D02f9B1fE9e1daa0718270ED5);
    IMooniswapRegistry constant public mooniswapRegistry = IMooniswapRegistry(0x7079E8517594e5b21d2B9a0D17cb33F5FE2bca70);
    IUniswapV2Factory constant public uniswapV2 = IUniswapV2Factory(0x5C69bEe701ef814a2B6a3EDD4B1652CB9cc5aA6f);
    IDForceSwap constant public dforceSwap = IDForceSwap(0x03eF3f37856bD08eb47E2dE7ABc4Ddd2c19B60F2);
>>>>>>> 7aabb87f

    function _buildBancorPath(
        IERC20 fromToken,
        IERC20 toToken
    ) internal view returns(address[] memory path) {
        if (fromToken == toToken) {
            return new address[](0);
        }

        if (fromToken.isETH()) {
            fromToken = bancorEtherToken;
        }
        if (toToken.isETH()) {
            toToken = bancorEtherToken;
        }

        if (fromToken == bnt || toToken == bnt) {
            path = new address[](3);
        } else {
            path = new address[](5);
        }

        address fromConverter;
        address toConverter;

        if (fromToken != bnt) {
            (bool success, bytes memory data) = address(bancorConverterRegistry).staticcall.gas(10000)(abi.encodeWithSelector(
                bancorConverterRegistry.getConvertibleTokenSmartToken.selector,
                fromToken.isETH() ? bnt : fromToken,
                0
            ));
            if (!success) {
                return new address[](0);
            }

            fromConverter = abi.decode(data, (address));
            if (fromConverter == address(0)) {
                return new address[](0);
            }
        }

        if (toToken != bnt) {
            (bool success, bytes memory data) = address(bancorConverterRegistry).staticcall.gas(10000)(abi.encodeWithSelector(
                bancorConverterRegistry.getConvertibleTokenSmartToken.selector,
                toToken.isETH() ? bnt : toToken,
                0
            ));
            if (!success) {
                return new address[](0);
            }

            toConverter = abi.decode(data, (address));
            if (toConverter == address(0)) {
                return new address[](0);
            }
        }

        if (toToken == bnt) {
            path[0] = address(fromToken);
            path[1] = fromConverter;
            path[2] = address(bnt);
            return path;
        }

        if (fromToken == bnt) {
            path[0] = address(bnt);
            path[1] = toConverter;
            path[2] = address(toToken);
            return path;
        }

        path[0] = address(fromToken);
        path[1] = fromConverter;
        path[2] = address(bnt);
        path[3] = toConverter;
        path[4] = address(toToken);
        return path;
    }

    function _getCompoundToken(IERC20 token) internal pure returns(ICompoundToken) {
        if (token.isETH()) { // ETH
            return ICompoundToken(0x4Ddc2D193948926D02f9B1fE9e1daa0718270ED5);
        }
        if (token == IERC20(0x6B175474E89094C44Da98b954EedeAC495271d0F)) { // DAI
            return ICompoundToken(0x5d3a536E4D6DbD6114cc1Ead35777bAB948E3643);
        }
        if (token == IERC20(0x0D8775F648430679A709E98d2b0Cb6250d2887EF)) { // BAT
            return ICompoundToken(0x6C8c6b02E7b2BE14d4fA6022Dfd6d75921D90E4E);
        }
        if (token == IERC20(0x1985365e9f78359a9B6AD760e32412f4a445E862)) { // REP
            return ICompoundToken(0x158079Ee67Fce2f58472A96584A73C7Ab9AC95c1);
        }
        if (token == IERC20(0xA0b86991c6218b36c1d19D4a2e9Eb0cE3606eB48)) { // USDC
            return ICompoundToken(0x39AA39c021dfbaE8faC545936693aC917d5E7563);
        }
        if (token == IERC20(0x2260FAC5E5542a773Aa44fBCfeDf7C193bc2C599)) { // WBTC
            return ICompoundToken(0xC11b1268C1A384e55C48c2391d8d480264A3A7F4);
        }
        if (token == IERC20(0xE41d2489571d322189246DaFA5ebDe1F4699F498)) { // ZRX
            return ICompoundToken(0xB3319f5D18Bc0D84dD1b4825Dcde5d5f7266d407);
        }
        if (token == IERC20(0xdAC17F958D2ee523a2206206994597C13D831ec7)) { // USDT
            return ICompoundToken(0xf650C3d88D12dB855b8bf7D11Be6C55A4e07dCC9);
        }

        return ICompoundToken(0);
    }

    function _getAaveToken(IERC20 token) internal pure returns(IAaveToken) {
        if (token.isETH()) { // ETH
            return IAaveToken(0x3a3A65aAb0dd2A17E3F1947bA16138cd37d08c04);
        }
        if (token == IERC20(0x6B175474E89094C44Da98b954EedeAC495271d0F)) { // DAI
            return IAaveToken(0xfC1E690f61EFd961294b3e1Ce3313fBD8aa4f85d);
        }
        if (token == IERC20(0xA0b86991c6218b36c1d19D4a2e9Eb0cE3606eB48)) { // USDC
            return IAaveToken(0x9bA00D6856a4eDF4665BcA2C2309936572473B7E);
        }
        if (token == IERC20(0x57Ab1ec28D129707052df4dF418D58a2D46d5f51)) { // SUSD
            return IAaveToken(0x625aE63000f46200499120B906716420bd059240);
        }
        if (token == IERC20(0x4Fabb145d64652a948d72533023f6E7A623C7C53)) { // BUSD
            return IAaveToken(0x6Ee0f7BB50a54AB5253dA0667B0Dc2ee526C30a8);
        }
        if (token == IERC20(0x0000000000085d4780B73119b644AE5ecd22b376)) { // TUSD
            return IAaveToken(0x4DA9b813057D04BAef4e5800E36083717b4a0341);
        }
        if (token == IERC20(0xdAC17F958D2ee523a2206206994597C13D831ec7)) { // USDT
            return IAaveToken(0x71fc860F7D3A592A4a98740e39dB31d25db65ae8);
        }
        if (token == IERC20(0x0D8775F648430679A709E98d2b0Cb6250d2887EF)) { // BAT
            return IAaveToken(0xE1BA0FB44CCb0D11b80F92f4f8Ed94CA3fF51D00);
        }
        if (token == IERC20(0xdd974D5C2e2928deA5F71b9825b8b646686BD200)) { // KNC
            return IAaveToken(0x9D91BE44C06d373a8a226E1f3b146956083803eB);
        }
        if (token == IERC20(0x80fB784B7eD66730e8b1DBd9820aFD29931aab03)) { // LEND
            return IAaveToken(0x7D2D3688Df45Ce7C552E19c27e007673da9204B8);
        }
        if (token == IERC20(0x514910771AF9Ca656af840dff83E8264EcF986CA)) { // LINK
            return IAaveToken(0xA64BD6C70Cb9051F6A9ba1F163Fdc07E0DfB5F84);
        }
        if (token == IERC20(0x0F5D2fB29fb7d3CFeE444a200298f468908cC942)) { // MANA
            return IAaveToken(0x6FCE4A401B6B80ACe52baAefE4421Bd188e76F6f);
        }
        if (token == IERC20(0x9f8F72aA9304c8B593d555F12eF6589cC3A579A2)) { // MKR
            return IAaveToken(0x7deB5e830be29F91E298ba5FF1356BB7f8146998);
        }
        if (token == IERC20(0x1985365e9f78359a9B6AD760e32412f4a445E862)) { // REP
            return IAaveToken(0x71010A9D003445aC60C4e6A7017c1E89A477B438);
        }
        if (token == IERC20(0xC011a73ee8576Fb46F5E1c5751cA3B9Fe0af2a6F)) { // SNX
            return IAaveToken(0x328C4c80BC7aCa0834Db37e6600A6c49E12Da4DE);
        }
        if (token == IERC20(0x2260FAC5E5542a773Aa44fBCfeDf7C193bc2C599)) { // WBTC
            return IAaveToken(0xFC4B8ED459e00e5400be803A9BB3954234FD50e3);
        }
        if (token == IERC20(0xE41d2489571d322189246DaFA5ebDe1F4699F498)) { // ZRX
            return IAaveToken(0x6Fb0855c404E09c47C3fBCA25f08d4E41f9F062f);
        }

        return IAaveToken(0);
    }

    function _infiniteApproveIfNeeded(IERC20 token, address to) internal {
        if (!token.isETH()) {
            if ((token.allowance(address(this), to) >> 255) == 0) {
                token.universalApprove(to, uint256(- 1));
            }
        }
    }
}


contract OneSplitViewWrapBase is IOneSplitView, OneSplitRoot {
    function getExpectedReturn(
        IERC20 fromToken,
        IERC20 toToken,
        uint256 amount,
        uint256 parts,
        uint256 flags // See constants in IOneSplit.sol
    )
        public
        view
        returns(
            uint256 returnAmount,
            uint256[] memory distribution
        )
    {
        (returnAmount, , distribution) = this.getExpectedReturnRespectingGas(
            fromToken,
            toToken,
            amount,
            parts,
            flags,
            0
        );
    }

    function getExpectedReturnRespectingGas(
        IERC20 fromToken,
        IERC20 toToken,
        uint256 amount,
        uint256 parts,
        uint256 flags,
        uint256 toTokenEthPriceTimesGasPrice
    )
        public
        view
        returns(
            uint256 returnAmount,
            uint256 estimateGasAmount,
            uint256[] memory distribution
        )
    {
        return _getExpectedReturnRespectingGasFloor(
            fromToken,
            toToken,
            amount,
            parts,
            flags,
            toTokenEthPriceTimesGasPrice
        );
    }

    function _getExpectedReturnRespectingGasFloor(
        IERC20 fromToken,
        IERC20 toToken,
        uint256 amount,
        uint256 parts,
        uint256 flags, // See constants in IOneSplit.sol
        uint256 toTokenEthPriceTimesGasPrice
    )
        internal
        view
        returns(
            uint256 returnAmount,
            uint256 estimateGasAmount,
            uint256[] memory distribution
        );
}


contract OneSplitView is IOneSplitView, OneSplitRoot {
    function _findBestDistribution(
        uint256 s,                            // parts
        int256[][DEXES_COUNT] memory amounts // exchangesReturns
    ) internal pure returns(int256 returnAmount, uint256[] memory distribution) {
        uint256 n = amounts.length;

        int256[][] memory answer = new int256[][](n); // int[n][s+1]
        uint256[][] memory parent = new uint256[][](n); // int[n][s+1]

        for (uint i = 0; i < n; i++) {
            answer[i] = new int256[](s + 1);
            parent[i] = new uint256[](s + 1);
        }

        for (uint j = 0; j <= s; j++) {
            answer[0][j] = amounts[0][j];
            parent[0][j] = 0;
        }

        for (uint i = 1; i < n; i++) {
            for (uint j = 0; j <= s; j++) {
                answer[i][j] = answer[i - 1][j];
                parent[i][j] = j;

                for (uint k = 1; k <= j; k++) {
                    if (answer[i - 1][j - k] + amounts[i][k] > answer[i][j]) {
                        answer[i][j] = answer[i - 1][j - k] + amounts[i][k];
                        parent[i][j] = j - k;
                    }
                }
            }
        }

        distribution = new uint256[](DEXES_COUNT);

        uint256 partsLeft = s;
        for (uint curExchange = n - 1; partsLeft > 0; curExchange--) {
            distribution[curExchange] = partsLeft - parent[curExchange][partsLeft];
            partsLeft = parent[curExchange][partsLeft];
        }

        returnAmount = answer[n - 1][s];
    }

    function getExpectedReturn(
        IERC20 fromToken,
        IERC20 toToken,
        uint256 amount,
        uint256 parts,
        uint256 flags // See constants in IOneSplit.sol
    )
        public
        view
        returns(
            uint256 returnAmount,
            uint256[] memory distribution
        )
    {
        (returnAmount, , distribution) = getExpectedReturnRespectingGas(
            fromToken,
            toToken,
            amount,
            parts,
            flags,
            0
        );
    }

    function getExpectedReturnRespectingGas(
        IERC20 fromToken,
        IERC20 toToken,
        uint256 amount,
        uint256 parts,
        uint256 flags, // See constants in IOneSplit.sol
        uint256 toTokenEthPriceTimesGasPrice
    )
        public
        view
        returns(
            uint256 returnAmount,
            uint256 estimateGasAmount,
            uint256[] memory distribution
        )
    {
        distribution = new uint256[](DEXES_COUNT);

        if (fromToken == toToken) {
            return (amount, 0, distribution);
        }

        function(IERC20,IERC20,uint256,uint256,uint256) view returns(uint256[] memory, uint256)[DEXES_COUNT] memory reserves = _getAllReserves(flags);

        int256[][DEXES_COUNT] memory matrix;
        uint256[DEXES_COUNT] memory gases;
        for (uint i = 0; i < DEXES_COUNT; i++) {
            uint256[] memory rets;
            (rets, gases[i]) = reserves[i](fromToken, toToken, amount, parts, flags);

            // Prepend zero
            matrix[i] = new int256[](parts + 1);
            for (uint j = 0; j < parts; j++) {
                matrix[i][j + 1] = int256(rets[j]);
            }

            // Respect gas in first part
            matrix[i][1] -= int256(gases[i].mul(toTokenEthPriceTimesGasPrice).div(1e18));
        }

        (, distribution) = _findBestDistribution(parts, matrix);

        // Recalculate exact returnAmount
        for (uint i = 0; i < DEXES_COUNT; i++) {
            if (distribution[i] > 0) {
                estimateGasAmount = estimateGasAmount.add(gases[i]);
                returnAmount = returnAmount.add(
                    uint256(matrix[i][distribution[i]])
                );
                if (distribution[i] == 1) {
                    returnAmount = returnAmount.add(
                        gases[i].mul(toTokenEthPriceTimesGasPrice).div(1e18)
                    );
                }
            }
        }
    }

    function _getAllReserves(uint256 flags)
        internal
        pure
        returns(function(IERC20,IERC20,uint256,uint256,uint256) view returns(uint256[] memory, uint256)[DEXES_COUNT] memory)
    {
        bool invert = flags.check(FLAG_DISABLE_ALL_SPLIT_SOURCES);
        return [
            invert != flags.check(FLAG_DISABLE_UNISWAP)          ? _calculateNoReturn : calculateUniswapReturn,
            invert != flags.check(FLAG_DISABLE_KYBER)            ? _calculateNoReturn : calculateKyberReturn,
            invert != flags.check(FLAG_DISABLE_BANCOR)           ? _calculateNoReturn : calculateBancorReturn,
            invert != flags.check(FLAG_DISABLE_OASIS)            ? _calculateNoReturn : calculateOasisReturn,
            invert != flags.check(FLAG_DISABLE_CURVE_COMPOUND)   ? _calculateNoReturn : calculateCurveCompound,
            invert != flags.check(FLAG_DISABLE_CURVE_USDT)       ? _calculateNoReturn : calculateCurveUsdt,
            invert != flags.check(FLAG_DISABLE_CURVE_Y)          ? _calculateNoReturn : calculateCurveY,
            invert != flags.check(FLAG_DISABLE_CURVE_BINANCE)    ? _calculateNoReturn : calculateCurveBinance,
            invert != flags.check(FLAG_DISABLE_CURVE_SYNTHETIX)  ? _calculateNoReturn : calculateCurveSynthetix,
            (true) != flags.check(FLAG_ENABLE_UNISWAP_COMPOUND)  ? _calculateNoReturn : calculateUniswapCompound,
            (true) != flags.check(FLAG_ENABLE_UNISWAP_CHAI)      ? _calculateNoReturn : calculateUniswapChai,
            (true) != flags.check(FLAG_ENABLE_UNISWAP_AAVE)      ? _calculateNoReturn : calculateUniswapAave,
            invert != flags.check(FLAG_DISABLE_MOONISWAP)        ? _calculateNoReturn : calculateMooniswap,
            invert != flags.check(FLAG_DISABLE_UNISWAP_V2)       ? _calculateNoReturn : calculateUniswapV2,
            invert != flags.check(FLAG_DISABLE_UNISWAP_V2_ETH)   ? _calculateNoReturn : calculateUniswapV2ETH,
            invert != flags.check(FLAG_DISABLE_UNISWAP_V2_DAI)   ? _calculateNoReturn : calculateUniswapV2DAI,
            invert != flags.check(FLAG_DISABLE_UNISWAP_V2_USDC)  ? _calculateNoReturn : calculateUniswapV2USDC,
            invert != flags.check(FLAG_DISABLE_CURVE_PAX)        ? _calculateNoReturn : calculateCurvePax,
            invert != flags.check(FLAG_DISABLE_CURVE_RENBTC)     ? _calculateNoReturn : calculateCurveRenBtc,
            invert != flags.check(FLAG_DISABLE_CURVE_TBTC)       ? _calculateNoReturn : calculateCurveTBtc,
            invert != flags.check(FLAG_DISABLE_DFORCE_SWAP)      ? _calculateNoReturn : calculateDforceSwap,
            invert != flags.check(FLAG_DISABLE_SHELL)            ? _calculateNoReturn : calculateShell
        ];
    }

    function _calculateNoGas(
        IERC20 /*fromToken*/,
        IERC20 /*destToken*/,
        uint256 /*amount*/,
        uint256 /*parts*/,
        uint256 /*toTokenEthPriceTimesGasPrice*/,
        uint256 /*flags*/,
        uint256 /*destTokenEthPrice*/
    ) internal view returns(uint256[] memory /*rets*/, uint256 /*gas*/) {
        this;
    }

    // View Helpers

    function _linearInterpolation(
        uint256 value,
        uint256 parts
    ) internal pure returns(uint256[] memory rets) {
        rets = new uint256[](parts);
        for (uint i = 0; i < parts; i++) {
            rets[i] = value.mul(i + 1).div(parts);
        }
    }

    function _calculateCurveSelector(
        ICurve curve,
        bytes4 sel,
        IERC20[] memory tokens,
        IERC20 fromToken,
        IERC20 destToken,
        uint256 amount,
        uint256 parts,
        uint256 /*flags*/
    ) internal view returns(uint256[] memory rets) {
        int128 i = 0;
        int128 j = 0;
        for (uint t = 0; t < tokens.length; t++) {
            if (fromToken == tokens[t]) {
                i = int128(t + 1);
            }
            if (destToken == tokens[t]) {
                j = int128(t + 1);
            }
        }

        if (i == 0 || j == 0) {
            return new uint256[](parts);
        }

        // curve.get_dy(i - 1, j - 1, amount);
        // curve.get_dy_underlying(i - 1, j - 1, amount);
        (bool success, bytes memory data) = address(curve).staticcall(abi.encodeWithSelector(sel, i - 1, j - 1, amount));
        uint256 maxRet = (!success || data.length == 0) ? 0 : abi.decode(data, (uint256));

        return _linearInterpolation(maxRet, parts);
    }

    function _calculateCurveUnderlying(
        ICurve curve,
        IERC20[] memory tokens,
        IERC20 fromToken,
        IERC20 destToken,
        uint256 amount,
        uint256 parts,
        uint256 flags
    ) internal view returns(uint256[] memory rets) {
        return _calculateCurveSelector(
            curve,
            curve.get_dy_underlying.selector,
            tokens,
            fromToken,
            destToken,
            amount,
            parts,
            flags
        );
    }

    function _calculateCurve(
        ICurve curve,
        IERC20[] memory tokens,
        IERC20 fromToken,
        IERC20 destToken,
        uint256 amount,
        uint256 parts,
        uint256 flags
    ) internal view returns(uint256[] memory rets) {
        return _calculateCurveSelector(
            curve,
            curve.get_dy.selector,
            tokens,
            fromToken,
            destToken,
            amount,
            parts,
            flags
        );
    }

    function calculateCurveCompound(
        IERC20 fromToken,
        IERC20 destToken,
        uint256 amount,
        uint256 parts,
        uint256 flags
    ) internal view returns(uint256[] memory rets, uint256 gas) {
        IERC20[] memory tokens = new IERC20[](2);
        tokens[0] = dai;
        tokens[1] = usdc;
        return (_calculateCurveUnderlying(
            curveCompound,
            tokens,
            fromToken,
            destToken,
            amount,
            parts,
            flags
        ), 720_000);
    }

    function calculateCurveUsdt(
        IERC20 fromToken,
        IERC20 destToken,
        uint256 amount,
        uint256 parts,
        uint256 flags
    ) internal view returns(uint256[] memory rets, uint256 gas) {
        IERC20[] memory tokens = new IERC20[](3);
        tokens[0] = dai;
        tokens[1] = usdc;
        tokens[2] = usdt;
        return (_calculateCurveUnderlying(
            curveUsdt,
            tokens,
            fromToken,
            destToken,
            amount,
            parts,
            flags
        ), 720_000);
    }

    function calculateCurveY(
        IERC20 fromToken,
        IERC20 destToken,
        uint256 amount,
        uint256 parts,
        uint256 flags
    ) internal view returns(uint256[] memory rets, uint256 gas) {
        IERC20[] memory tokens = new IERC20[](4);
        tokens[0] = dai;
        tokens[1] = usdc;
        tokens[2] = usdt;
        tokens[3] = tusd;
        return (_calculateCurveUnderlying(
            curveY,
            tokens,
            fromToken,
            destToken,
            amount,
            parts,
            flags
        ), 1_400_000);
    }

    function calculateCurveBinance(
        IERC20 fromToken,
        IERC20 destToken,
        uint256 amount,
        uint256 parts,
        uint256 flags
    ) internal view returns(uint256[] memory rets, uint256 gas) {
        IERC20[] memory tokens = new IERC20[](4);
        tokens[0] = dai;
        tokens[1] = usdc;
        tokens[2] = usdt;
        tokens[3] = busd;
        return (_calculateCurveUnderlying(
            curveBinance,
            tokens,
            fromToken,
            destToken,
            amount,
            parts,
            flags
        ), 1_400_000);
    }

    function calculateCurveSynthetix(
        IERC20 fromToken,
        IERC20 destToken,
        uint256 amount,
        uint256 parts,
        uint256 flags
    ) internal view returns(uint256[] memory rets, uint256 gas) {
        IERC20[] memory tokens = new IERC20[](4);
        tokens[0] = dai;
        tokens[1] = usdc;
        tokens[2] = usdt;
        tokens[3] = susd;
        return (_calculateCurveUnderlying(
            curveSynthetix,
            tokens,
            fromToken,
            destToken,
            amount,
            parts,
            flags
        ), 200_000);
    }

    function calculateCurvePax(
        IERC20 fromToken,
        IERC20 destToken,
        uint256 amount,
        uint256 parts,
        uint256 flags
    ) internal view returns(uint256[] memory rets, uint256 gas) {
        IERC20[] memory tokens = new IERC20[](4);
        tokens[0] = dai;
        tokens[1] = usdc;
        tokens[2] = usdt;
        tokens[3] = pax;
        return (_calculateCurveUnderlying(
            curvePax,
            tokens,
            fromToken,
            destToken,
            amount,
            parts,
            flags
        ), 1_000_000);
    }

    function calculateCurveRenBtc(
        IERC20 fromToken,
        IERC20 destToken,
        uint256 amount,
        uint256 parts,
        uint256 flags
    ) internal view returns(uint256[] memory rets, uint256 gas) {
        IERC20[] memory tokens = new IERC20[](2);
        tokens[0] = renbtc;
        tokens[1] = wbtc;
        return (_calculateCurve(
            curveRenBtc,
            tokens,
            fromToken,
            destToken,
            amount,
            parts,
            flags
        ), 130_000);
    }

    function calculateCurveTBtc(
        IERC20 fromToken,
        IERC20 destToken,
        uint256 amount,
        uint256 parts,
        uint256 flags
    ) internal view returns(uint256[] memory rets, uint256 gas) {
        IERC20[] memory tokens = new IERC20[](3);
        tokens[0] = tbtc;
        tokens[1] = wbtc;
        tokens[2] = hbtc;
        return (_calculateCurve(
            curveTBtc,
            tokens,
            fromToken,
            destToken,
            amount,
            parts,
            flags
        ), 145_000);
    }

    function calculateShell(
        IERC20 fromToken,
        IERC20 destToken,
        uint256 amount,
        uint256 parts,
        uint256 /*flags*/
    ) internal view returns(uint256[] memory rets, uint256 gas) {
        (bool success, bytes memory data) = address(shell).staticcall(abi.encodeWithSelector(
            shell.viewOriginTrade.selector,
            fromToken,
            destToken,
            amount
        ));

        if (!success || data.length == 0) {
            return (new uint256[](parts), 0);
        }

        uint256 maxRet = abi.decode(data, (uint256));
        return (_linearInterpolation(maxRet, parts), 300_000);
    }

    function calculateDforceSwap(
        IERC20 fromToken,
        IERC20 destToken,
        uint256 amount,
        uint256 parts,
        uint256 /*flags*/
    ) internal view returns(uint256[] memory rets, uint256 gas) {
        (bool success, bytes memory data) = address(dforceSwap).staticcall(
            abi.encodeWithSelector(
                dforceSwap.getAmountByInput.selector,
                fromToken,
                destToken,
                amount
            )
        );
        if (!success || data.length == 0) {
            return (new uint256[](parts), 0);
        }

        uint256 maxRet = abi.decode(data, (uint256));
        uint256 available = destToken.universalBalanceOf(address(dforceSwap));
        if (maxRet > available) {
            return (new uint256[](parts), 0);
        }

        return (_linearInterpolation(maxRet, parts), 160_000);
    }

    function _calculateUniswapFormula(uint256 fromBalance, uint256 toBalance, uint256 amount) internal pure returns(uint256) {
        return amount.mul(toBalance).mul(997).div(
            fromBalance.mul(1000).add(amount.mul(997))
        );
    }

    function _calculateUniswapReturn(
        IERC20 fromToken,
        IERC20 toToken,
        uint256[] memory amounts,
        uint256 /*flags*/
    ) internal view returns(uint256[] memory rets, uint256 gas) {
        rets = amounts;

        if (!fromToken.isETH()) {
            IUniswapExchange fromExchange = uniswapFactory.getExchange(fromToken);
            if (fromExchange == IUniswapExchange(0)) {
                return (new uint256[](rets.length), 0);
            }

            uint256 fromTokenBalance = fromToken.universalBalanceOf(address(fromExchange));
            uint256 fromEtherBalance = address(fromExchange).balance;

            for (uint i = 0; i < rets.length; i++) {
                rets[i] = _calculateUniswapFormula(fromTokenBalance, fromEtherBalance, rets[i]);
            }
        }

        if (!toToken.isETH()) {
            IUniswapExchange toExchange = uniswapFactory.getExchange(toToken);
            if (toExchange == IUniswapExchange(0)) {
                return (new uint256[](rets.length), 0);
            }

            uint256 toEtherBalance = address(toExchange).balance;
            uint256 toTokenBalance = toToken.universalBalanceOf(address(toExchange));

            for (uint i = 0; i < rets.length; i++) {
                rets[i] = _calculateUniswapFormula(toEtherBalance, toTokenBalance, rets[i]);
            }
        }

        return (rets, fromToken.isETH() || toToken.isETH() ? 60_000 : 100_000);
    }

    function calculateUniswapReturn(
        IERC20 fromToken,
        IERC20 destToken,
        uint256 amount,
        uint256 parts,
        uint256 flags
    ) internal view returns(uint256[] memory rets, uint256 gas) {
        return _calculateUniswapReturn(
            fromToken,
            destToken,
            _linearInterpolation(amount, parts),
            flags
        );
    }

    function _calculateUniswapWrapped(
        IERC20 fromToken,
        IERC20 midToken,
        IERC20 destToken,
        uint256 amount,
        uint256 parts,
        uint256 midTokenPrice,
        uint256 flags,
        uint256 gas1,
        uint256 gas2
    ) internal view returns(uint256[] memory rets, uint256 gas) {
        if (!fromToken.isETH() && destToken.isETH()) {
            (rets, gas) = _calculateUniswapReturn(
                midToken,
                destToken,
                _linearInterpolation(amount.mul(1e18).div(midTokenPrice), parts),
                flags
            );
            return (rets, gas + gas1);
        }
        else if (fromToken.isETH() && !destToken.isETH()) {
            (rets, gas) = _calculateUniswapReturn(
                fromToken,
                midToken,
                _linearInterpolation(amount, parts),
                flags
            );

            for (uint i = 0; i < parts; i++) {
                rets[i] = rets[i].mul(midTokenPrice).div(1e18);
            }
            return (rets, gas + gas2);
        }

        return (new uint256[](parts), 0);
    }

    function calculateUniswapCompound(
        IERC20 fromToken,
        IERC20 destToken,
        uint256 amount,
        uint256 parts,
        uint256 flags
    ) internal view returns(uint256[] memory rets, uint256 gas) {
        IERC20 midPreToken;
        if (!fromToken.isETH() && destToken.isETH()) {
            midPreToken = fromToken;
        }
        else if (!destToken.isETH() && fromToken.isETH()) {
            midPreToken = destToken;
        }

        if (!midPreToken.isETH()) {
            ICompoundToken midToken = _getCompoundToken(midPreToken);
            if (midToken != ICompoundToken(0)) {
                return _calculateUniswapWrapped(
                    fromToken,
                    midToken,
                    destToken,
                    amount,
                    parts,
                    midToken.exchangeRateStored(),
                    flags,
                    200_000,
                    200_000
                );
            }
        }

        return (new uint256[](parts), 0);
    }

    function calculateUniswapChai(
        IERC20 fromToken,
        IERC20 destToken,
        uint256 amount,
        uint256 parts,
        uint256 flags
    ) internal view returns(uint256[] memory rets, uint256 gas) {
        if (fromToken == dai && destToken.isETH() ||
            fromToken.isETH() && destToken == dai)
        {
            return _calculateUniswapWrapped(
                fromToken,
                chai,
                destToken,
                amount,
                parts,
                chai.chaiPrice(),
                flags,
                180_000,
                160_000
            );
        }

        return (new uint256[](parts), 0);
    }

    function calculateUniswapAave(
        IERC20 fromToken,
        IERC20 destToken,
        uint256 amount,
        uint256 parts,
        uint256 flags
    ) internal view returns(uint256[] memory rets, uint256 gas) {
        IERC20 midPreToken;
        if (!fromToken.isETH() && destToken.isETH()) {
            midPreToken = fromToken;
        }
        else if (!destToken.isETH() && fromToken.isETH()) {
            midPreToken = destToken;
        }

        if (!midPreToken.isETH()) {
            IAaveToken midToken = _getAaveToken(midPreToken);
            if (midToken != IAaveToken(0)) {
                return _calculateUniswapWrapped(
                    fromToken,
                    midToken,
                    destToken,
                    amount,
                    parts,
                    1e18,
                    flags,
                    310_000,
                    670_000
                );
            }
        }

        return (new uint256[](parts), 0);
    }

    function _calculateKyberReturn(
        IERC20 fromToken,
        IERC20 toToken,
        uint256 amount,
        uint256 flags
    ) internal view returns(uint256 returnAmount, uint256 gas) {
        (bool success, bytes memory data) = address(kyberNetworkProxy).staticcall.gas(2300)(abi.encodeWithSelector(
            kyberNetworkProxy.kyberNetworkContract.selector
        ));
        if (!success || data.length == 0) {
            return (0, 0);
        }

        IKyberNetworkContract kyberNetworkContract = IKyberNetworkContract(abi.decode(data, (address)));

        if (fromToken.isETH() || toToken.isETH()) {
            return _calculateKyberReturnWithEth(kyberNetworkContract, fromToken, toToken, amount, flags);
        }

        (uint256 value, uint256 gasFee) = _calculateKyberReturnWithEth(kyberNetworkContract, fromToken, ETH_ADDRESS, amount, flags);
        if (value == 0) {
            return (0, 0);
        }

        (uint256 value2, uint256 gasFee2) =  _calculateKyberReturnWithEth(kyberNetworkContract, ETH_ADDRESS, toToken, value, flags);
        return (value2, gasFee + gasFee2);
    }

    function _calculateKyberReturnWithEth(
        IKyberNetworkContract kyberNetworkContract,
        IERC20 fromToken,
        IERC20 toToken,
        uint256 amount,
        uint256 flags
    ) internal view returns(uint256 returnAmount, uint256 gas) {
        require(fromToken.isETH() || toToken.isETH(), "One of the tokens should be ETH");

        (bool success, bytes memory data) = address(kyberNetworkContract).staticcall.gas(1500000)(abi.encodeWithSelector(
            kyberNetworkContract.searchBestRate.selector,
            fromToken.isETH() ? ETH_ADDRESS : fromToken,
            toToken.isETH() ? ETH_ADDRESS : toToken,
            amount,
            true
        ));
        if (!success) {
            return (0, 0);
        }

        (address reserve, uint256 ret) = abi.decode(data, (address,uint256));

        if (ret == 0) {
            return (0, 0);
        }

        if ((reserve == 0x31E085Afd48a1d6e51Cc193153d625e8f0514C7F && !flags.check(FLAG_ENABLE_KYBER_UNISWAP_RESERVE)) ||
            (reserve == 0x1E158c0e93c30d24e918Ef83d1e0bE23595C3c0f && !flags.check(FLAG_ENABLE_KYBER_OASIS_RESERVE)) ||
            (reserve == 0x053AA84FCC676113a57e0EbB0bD1913839874bE4 && !flags.check(FLAG_ENABLE_KYBER_BANCOR_RESERVE)))
        {
            return (0, 0);
        }

        if (!flags.check(FLAG_ENABLE_KYBER_UNISWAP_RESERVE)) {
            (success,) = reserve.staticcall.gas(2300)(abi.encodeWithSelector(
                IKyberUniswapReserve(reserve).uniswapFactory.selector
            ));
            if (success) {
                return (0, 0);
            }
        }

        if (!flags.check(FLAG_ENABLE_KYBER_OASIS_RESERVE)) {
            (success,) = reserve.staticcall.gas(2300)(abi.encodeWithSelector(
                IKyberOasisReserve(reserve).otc.selector
            ));
            if (success) {
                return (0, 0);
            }
        }

        if (!flags.check(FLAG_ENABLE_KYBER_BANCOR_RESERVE)) {
            (success,) = reserve.staticcall.gas(2300)(abi.encodeWithSelector(
                IKyberBancorReserve(reserve).bancorEth.selector
            ));
            if (success) {
                return (0, 0);
            }
        }

        return (
            ret.mul(amount)
                .mul(10 ** IERC20(toToken).universalDecimals())
                .div(10 ** IERC20(fromToken).universalDecimals())
                .div(1e18),
            700_000
        );
    }

    function calculateKyberReturn(
        IERC20 fromToken,
        IERC20 destToken,
        uint256 amount,
        uint256 parts,
        uint256 flags
    ) internal view returns(uint256[] memory rets, uint256 gas) {
        rets = new uint256[](parts);
        for (uint i = 0; i < parts; i++) {
            (rets[i], gas) = _calculateKyberReturn(fromToken, destToken, amount.mul(i + 1).div(parts), flags);
            if (rets[i] == 0) {
                break;
            }
        }

        return (rets, gas);
    }

    function calculateBancorReturn(
        IERC20 fromToken,
        IERC20 destToken,
        uint256 amount,
        uint256 parts,
        uint256 /*flags*/
    ) internal view returns(uint256[] memory rets, uint256 gas) {
        IBancorNetwork bancorNetwork = IBancorNetwork(bancorContractRegistry.addressOf("BancorNetwork"));
        address[] memory path = _buildBancorPath(fromToken, destToken);

        rets = _linearInterpolation(amount, parts);
        for (uint i = 0; i < parts; i++) {
            (bool success, bytes memory data) = address(bancorNetwork).staticcall.gas(500000)(
                abi.encodeWithSelector(
                    bancorNetwork.getReturnByPath.selector,
                    path,
                    rets[i]
                )
            );
            if (!success || data.length == 0) {
                for (; i < parts; i++) {
                    rets[i] = 0;
                }
                break;
            } else {
                (uint256 ret,) = abi.decode(data, (uint256,uint256));
                rets[i] = ret;
            }
        }

        return (rets, path.length.mul(150_000));
    }

    function calculateOasisReturn(
        IERC20 fromToken,
        IERC20 destToken,
        uint256 amount,
        uint256 parts,
        uint256 /*flags*/
    ) internal view returns(uint256[] memory rets, uint256 gas) {
        rets = _linearInterpolation(amount, parts);
        for (uint i = 0; i < parts; i++) {
            (bool success, bytes memory data) = address(oasisExchange).staticcall.gas(500000)(
                abi.encodeWithSelector(
                    oasisExchange.getBuyAmount.selector,
                    destToken.isETH() ? weth : destToken,
                    fromToken.isETH() ? weth : fromToken,
                    rets[i]
                )
            );

            if (!success || data.length == 0) {
                for (; i < parts; i++) {
                    rets[i] = 0;
                }
                break;
            } else {
                rets[i] = abi.decode(data, (uint256));
            }
        }

        return (rets, 500_000);
    }

    function calculateMooniswap(
        IERC20 fromToken,
        IERC20 destToken,
        uint256 amount,
        uint256 parts,
        uint256 /*flags*/
    ) internal view returns(uint256[] memory rets, uint256 gas) {
        IMooniswap mooniswap = mooniswapRegistry.target();
        (bool success, bytes memory data) = address(mooniswap).staticcall.gas(1000000)(
            abi.encodeWithSelector(
                mooniswap.getReturn.selector,
                fromToken,
                destToken,
                amount
            )
        );

        if (!success || data.length == 0) {
            return (new uint256[](parts), 0);
        }

        uint256 maxRet = abi.decode(data, (uint256));
        return (_linearInterpolation(maxRet, parts), 1_000_000);
    }

    function calculateUniswapV2(
        IERC20 fromToken,
        IERC20 destToken,
        uint256 amount,
        uint256 parts,
        uint256 flags
    ) internal view returns(uint256[] memory rets, uint256 gas) {
        return _calculateUniswapV2(
            fromToken,
            destToken,
            _linearInterpolation(amount, parts),
            flags
        );
    }

    function calculateUniswapV2ETH(
        IERC20 fromToken,
        IERC20 destToken,
        uint256 amount,
        uint256 parts,
        uint256 flags
    ) internal view returns(uint256[] memory rets, uint256 gas) {
        if (fromToken.isETH() || fromToken == weth || destToken.isETH() || destToken == weth) {
            return (new uint256[](parts), 0);
        }

        return _calculateUniswapV2OverMidToken(
            fromToken,
            weth,
            destToken,
            amount,
            parts,
            flags
        );
    }

    function calculateUniswapV2DAI(
        IERC20 fromToken,
        IERC20 destToken,
        uint256 amount,
        uint256 parts,
        uint256 flags
    ) internal view returns(uint256[] memory rets, uint256 gas) {
        if (fromToken == dai || destToken == dai) {
            return (new uint256[](parts), 0);
        }

        return _calculateUniswapV2OverMidToken(
            fromToken,
            dai,
            destToken,
            amount,
            parts,
            flags
        );
    }

    function calculateUniswapV2USDC(
        IERC20 fromToken,
        IERC20 destToken,
        uint256 amount,
        uint256 parts,
        uint256 flags
    ) internal view returns(uint256[] memory rets, uint256 gas) {
        if (fromToken == usdc || destToken == usdc) {
            return (new uint256[](parts), 0);
        }

        return _calculateUniswapV2OverMidToken(
            fromToken,
            usdc,
            destToken,
            amount,
            parts,
            flags
        );
    }

    function _calculateUniswapV2(
        IERC20 fromToken,
        IERC20 destToken,
        uint256[] memory amounts,
        uint256 /*flags*/
    ) internal view returns(uint256[] memory rets, uint256 gas) {
        rets = new uint256[](amounts.length);

        IERC20 fromTokenReal = fromToken.isETH() ? weth : fromToken;
        IERC20 destTokenReal = destToken.isETH() ? weth : destToken;
        IUniswapV2Exchange exchange = uniswapV2.getPair(fromTokenReal, destTokenReal);
        if (exchange != IUniswapV2Exchange(0)) {
            uint256 fromTokenBalance = fromTokenReal.universalBalanceOf(address(exchange));
            uint256 destTokenBalance = destTokenReal.universalBalanceOf(address(exchange));
            for (uint i = 0; i < amounts.length; i++) {
                rets[i] = _calculateUniswapFormula(fromTokenBalance, destTokenBalance, amounts[i]);
            }
            return (rets, 50_000);
        }
    }

    function _calculateUniswapV2OverMidToken(
        IERC20 fromToken,
        IERC20 midToken,
        IERC20 destToken,
        uint256 amount,
        uint256 parts,
        uint256 flags
    ) internal view returns(uint256[] memory rets, uint256 gas) {
        rets = _linearInterpolation(amount, parts);

        uint256 gas1;
        uint256 gas2;
        (rets, gas1) = _calculateUniswapV2(fromToken, midToken, rets, flags);
        (rets, gas2) = _calculateUniswapV2(midToken, destToken, rets, flags);
        return (rets, gas1 + gas2);
    }

    function _calculateNoReturn(
        IERC20 /*fromToken*/,
        IERC20 /*toToken*/,
        uint256 /*amount*/,
        uint256 parts,
        uint256 /*flags*/
    ) internal view returns(uint256[] memory rets, uint256 gas) {
        this;
        return (new uint256[](parts), 0);
    }
}


contract OneSplitBaseWrap is IOneSplit, OneSplitRoot {
    function _swap(
        IERC20 fromToken,
        IERC20 toToken,
        uint256 amount,
        uint256[] memory distribution,
        uint256 flags // See constants in IOneSplit.sol
    ) internal {
        if (fromToken == toToken) {
            return;
        }

        _swapFloor(
            fromToken,
            toToken,
            amount,
            distribution,
            flags
        );
    }

    function _swapFloor(
        IERC20 fromToken,
        IERC20 toToken,
        uint256 amount,
        uint256[] memory distribution,
        uint256 /*flags*/ // See constants in IOneSplit.sol
    ) internal;
}


contract OneSplit is IOneSplit, OneSplitRoot {
    IOneSplitView public oneSplitView;

    constructor(IOneSplitView _oneSplitView) public {
        oneSplitView = _oneSplitView;
    }

    function() external payable {
        // solium-disable-next-line security/no-tx-origin
        require(msg.sender != tx.origin);
    }

    function getExpectedReturn(
        IERC20 fromToken,
        IERC20 toToken,
        uint256 amount,
        uint256 parts,
        uint256 flags
    )
        public
        view
        returns(
            uint256 returnAmount,
            uint256[] memory distribution
        )
    {
        (returnAmount, , distribution) = getExpectedReturnRespectingGas(
            fromToken,
            toToken,
            amount,
            parts,
            flags,
            0
        );
    }

    function getExpectedReturnRespectingGas(
        IERC20 fromToken,
        IERC20 toToken,
        uint256 amount,
        uint256 parts,
        uint256 flags,
        uint256 toTokenEthPriceTimesGasPrice
    )
        public
        view
        returns(
            uint256 returnAmount,
            uint256 estimateGasAmount,
            uint256[] memory distribution
        )
    {
        return oneSplitView.getExpectedReturnRespectingGas(
            fromToken,
            toToken,
            amount,
            parts,
            flags,
            toTokenEthPriceTimesGasPrice
        );
    }

    function swap(
        IERC20 fromToken,
        IERC20 toToken,
        uint256 amount,
        uint256 /*minReturn*/,
        uint256[] memory distribution,
        uint256 /*flags*/  // See constants in IOneSplit.sol
    ) public payable returns(uint256 returnAmount) {
        if (fromToken == toToken) {
            return amount;
        }

        function(IERC20,IERC20,uint256) returns(uint256)[DEXES_COUNT] memory reserves = [
            _swapOnUniswap,
            _swapOnKyber,
            _swapOnBancor,
            _swapOnOasis,
            _swapOnCurveCompound,
            _swapOnCurveUsdt,
            _swapOnCurveY,
            _swapOnCurveBinance,
            _swapOnCurveSynthetix,
            _swapOnUniswapCompound,
            _swapOnUniswapChai,
            _swapOnUniswapAave,
            _swapOnMooniswap,
            _swapOnUniswapV2,
            _swapOnUniswapV2ETH,
            _swapOnUniswapV2DAI,
            _swapOnUniswapV2USDC,
            _swapOnCurvePax,
            _swapOnCurveRenBtc,
            _swapOnCurveTBtc,
            _swapOnDforceSwap,
            _swapOnShell
        ];

        require(distribution.length <= reserves.length, "OneSplit: Distribution array should not exceed reserves array size");

        uint256 parts = 0;
        uint256 lastNonZeroIndex = 0;
        for (uint i = 0; i < distribution.length; i++) {
            if (distribution[i] > 0) {
                parts = parts.add(distribution[i]);
                lastNonZeroIndex = i;
            }
        }

        require(parts > 0, "OneSplit: distribution should contain non-zeros");

        uint256 remainingAmount = amount;
        for (uint i = 0; i < distribution.length; i++) {
            if (distribution[i] == 0) {
                continue;
            }

            uint256 swapAmount = amount.mul(distribution[i]).div(parts);
            if (i == lastNonZeroIndex) {
                swapAmount = remainingAmount;
            }
            remainingAmount -= swapAmount;
            reserves[i](fromToken, toToken, swapAmount);
        }

        returnAmount = toToken.universalBalanceOf(address(this));
    }

    // Swap helpers

    function _swapOnCurveCompound(
        IERC20 fromToken,
        IERC20 destToken,
        uint256 amount
    ) internal returns(uint256) {
        int128 i = (fromToken == dai ? 1 : 0) + (fromToken == usdc ? 2 : 0);
        int128 j = (destToken == dai ? 1 : 0) + (destToken == usdc ? 2 : 0);
        if (i == 0 || j == 0) {
            return 0;
        }

        _infiniteApproveIfNeeded(fromToken, address(curveCompound));
        curveCompound.exchange_underlying(i - 1, j - 1, amount, 0);
    }

    function _swapOnCurveUsdt(
        IERC20 fromToken,
        IERC20 destToken,
        uint256 amount
    ) internal returns(uint256) {
        int128 i = (fromToken == dai ? 1 : 0) +
            (fromToken == usdc ? 2 : 0) +
            (fromToken == usdt ? 3 : 0);
        int128 j = (destToken == dai ? 1 : 0) +
            (destToken == usdc ? 2 : 0) +
            (destToken == usdt ? 3 : 0);
        if (i == 0 || j == 0) {
            return 0;
        }

        _infiniteApproveIfNeeded(fromToken, address(curveUsdt));
        curveUsdt.exchange_underlying(i - 1, j - 1, amount, 0);
    }

    function _swapOnCurveY(
        IERC20 fromToken,
        IERC20 destToken,
        uint256 amount
    ) internal returns(uint256) {
        int128 i = (fromToken == dai ? 1 : 0) +
            (fromToken == usdc ? 2 : 0) +
            (fromToken == usdt ? 3 : 0) +
            (fromToken == tusd ? 4 : 0);
        int128 j = (destToken == dai ? 1 : 0) +
            (destToken == usdc ? 2 : 0) +
            (destToken == usdt ? 3 : 0) +
            (destToken == tusd ? 4 : 0);
        if (i == 0 || j == 0) {
            return 0;
        }

        _infiniteApproveIfNeeded(fromToken, address(curveY));
        curveY.exchange_underlying(i - 1, j - 1, amount, 0);
    }

    function _swapOnCurveBinance(
        IERC20 fromToken,
        IERC20 destToken,
        uint256 amount
    ) internal returns(uint256) {
        int128 i = (fromToken == dai ? 1 : 0) +
            (fromToken == usdc ? 2 : 0) +
            (fromToken == usdt ? 3 : 0) +
            (fromToken == busd ? 4 : 0);
        int128 j = (destToken == dai ? 1 : 0) +
            (destToken == usdc ? 2 : 0) +
            (destToken == usdt ? 3 : 0) +
            (destToken == busd ? 4 : 0);
        if (i == 0 || j == 0) {
            return 0;
        }

        _infiniteApproveIfNeeded(fromToken, address(curveBinance));
        curveBinance.exchange_underlying(i - 1, j - 1, amount, 0);
    }

    function _swapOnCurveSynthetix(
        IERC20 fromToken,
        IERC20 destToken,
        uint256 amount
    ) internal returns(uint256) {
        int128 i = (fromToken == dai ? 1 : 0) +
            (fromToken == usdc ? 2 : 0) +
            (fromToken == usdt ? 3 : 0) +
            (fromToken == susd ? 4 : 0);
        int128 j = (destToken == dai ? 1 : 0) +
            (destToken == usdc ? 2 : 0) +
            (destToken == usdt ? 3 : 0) +
            (destToken == susd ? 4 : 0);
        if (i == 0 || j == 0) {
            return 0;
        }

        _infiniteApproveIfNeeded(fromToken, address(curveSynthetix));
        curveSynthetix.exchange_underlying(i - 1, j - 1, amount, 0);
    }

    function _swapOnCurvePax(
        IERC20 fromToken,
        IERC20 destToken,
        uint256 amount
    ) internal returns(uint256) {
        int128 i = (fromToken == dai ? 1 : 0) +
            (fromToken == usdc ? 2 : 0) +
            (fromToken == usdt ? 3 : 0) +
            (fromToken == pax ? 4 : 0);
        int128 j = (destToken == dai ? 1 : 0) +
            (destToken == usdc ? 2 : 0) +
            (destToken == usdt ? 3 : 0) +
            (destToken == pax ? 4 : 0);
        if (i == 0 || j == 0) {
            return 0;
        }

        _infiniteApproveIfNeeded(fromToken, address(curvePax));
        curvePax.exchange_underlying(i - 1, j - 1, amount, 0);
    }

    function _swapOnShell(
        IERC20 fromToken,
        IERC20 toToken,
        uint256 amount
    ) internal returns (uint256) {
        _infiniteApproveIfNeeded(fromToken, address(shell));
        return shell.swapByOrigin(
            address(fromToken),
            address(toToken),
            amount,
            0,
            now + 50
        );
    }

    function _swapOnCurveRenBtc(
        IERC20 fromToken,
        IERC20 destToken,
        uint256 amount
    ) internal returns(uint256) {
        int128 i = (fromToken == renbtc ? 1 : 0) +
            (fromToken == wbtc ? 2 : 0);
        int128 j = (destToken == renbtc ? 1 : 0) +
            (destToken == wbtc ? 2 : 0);
        if (i == 0 || j == 0) {
            return 0;
        }

        _infiniteApproveIfNeeded(fromToken, address(curveRenBtc));
        curveRenBtc.exchange(i - 1, j - 1, amount, 0);
    }

    function _swapOnCurveTBtc(
        IERC20 fromToken,
        IERC20 destToken,
        uint256 amount
    ) internal returns(uint256) {
        int128 i = (fromToken == tbtc ? 1 : 0) +
            (fromToken == wbtc ? 2 : 0) +
            (fromToken == hbtc ? 3 : 0);
        int128 j = (destToken == tbtc ? 1 : 0) +
            (destToken == wbtc ? 2 : 0) +
            (destToken == hbtc ? 3 : 0);
        if (i == 0 || j == 0) {
            return 0;
        }

        _infiniteApproveIfNeeded(fromToken, address(curveTBtc));
        curveTBtc.exchange(i - 1, j - 1, amount, 0);
    }

    function _swapOnDforceSwap(
        IERC20 fromToken,
        IERC20 destToken,
        uint256 amount
    ) internal returns(uint256) {
        _infiniteApproveIfNeeded(fromToken, address(dforceSwap));
        dforceSwap.swap(fromToken, destToken, amount);
    }

    function _swapOnUniswap(
        IERC20 fromToken,
        IERC20 toToken,
        uint256 amount
    ) internal returns(uint256) {

        uint256 returnAmount = amount;

        if (!fromToken.isETH()) {
            IUniswapExchange fromExchange = uniswapFactory.getExchange(fromToken);
            if (fromExchange != IUniswapExchange(0)) {
                _infiniteApproveIfNeeded(fromToken, address(fromExchange));
                returnAmount = fromExchange.tokenToEthSwapInput(returnAmount, 1, now);
            }
        }

        if (!toToken.isETH()) {
            IUniswapExchange toExchange = uniswapFactory.getExchange(toToken);
            if (toExchange != IUniswapExchange(0)) {
                returnAmount = toExchange.ethToTokenSwapInput.value(returnAmount)(1, now);
            }
        }

        return returnAmount;
    }

    function _swapOnUniswapCompound(
        IERC20 fromToken,
        IERC20 toToken,
        uint256 amount
    ) internal returns(uint256) {
        if (!fromToken.isETH()) {
            ICompoundToken fromCompound = _getCompoundToken(fromToken);
            _infiniteApproveIfNeeded(fromToken, address(fromCompound));
            fromCompound.mint(amount);
            return _swapOnUniswap(IERC20(fromCompound), toToken, IERC20(fromCompound).universalBalanceOf(address(this)));
        }

        if (!toToken.isETH()) {
            ICompoundToken toCompound = _getCompoundToken(toToken);
            uint256 compoundAmount = _swapOnUniswap(fromToken, IERC20(toCompound), amount);
            toCompound.redeem(compoundAmount);
            return toToken.universalBalanceOf(address(this));
        }

        return 0;
    }

    function _swapOnUniswapChai(
        IERC20 fromToken,
        IERC20 toToken,
        uint256 amount
    ) internal returns(uint256) {
        if (fromToken == dai) {
            _infiniteApproveIfNeeded(fromToken, address(chai));
            chai.join(address(this), amount);
            return _swapOnUniswap(IERC20(chai), toToken, IERC20(chai).universalBalanceOf(address(this)));
        }

        if (toToken == dai) {
            uint256 chaiAmount = _swapOnUniswap(fromToken, IERC20(chai), amount);
            chai.exit(address(this), chaiAmount);
            return toToken.universalBalanceOf(address(this));
        }

        return 0;
    }

    function _swapOnUniswapAave(
        IERC20 fromToken,
        IERC20 toToken,
        uint256 amount
    ) internal returns(uint256) {
        if (!fromToken.isETH()) {
            IAaveToken fromAave = _getAaveToken(fromToken);
            _infiniteApproveIfNeeded(fromToken, aave.core());
            aave.deposit(fromToken, amount, 1101);
            return _swapOnUniswap(IERC20(fromAave), toToken, IERC20(fromAave).universalBalanceOf(address(this)));
        }

        if (!toToken.isETH()) {
            IAaveToken toAave = _getAaveToken(toToken);
            uint256 aaveAmount = _swapOnUniswap(fromToken, IERC20(toAave), amount);
            toAave.redeem(aaveAmount);
            return aaveAmount;
        }

        return 0;
    }

    function _swapOnMooniswap(
        IERC20 fromToken,
        IERC20 toToken,
        uint256 amount
    ) internal returns(uint256) {
        IMooniswap mooniswap = mooniswapRegistry.target();
        _infiniteApproveIfNeeded(fromToken, address(mooniswap));
        return mooniswap.swap.value(fromToken.isETH() ? amount : 0)(
            fromToken,
            toToken,
            amount,
            0
        );
    }

    function _swapOnKyber(
        IERC20 fromToken,
        IERC20 toToken,
        uint256 amount
    ) internal returns(uint256) {
        _infiniteApproveIfNeeded(fromToken, address(kyberNetworkProxy));
        return kyberNetworkProxy.tradeWithHint.value(fromToken.isETH() ? amount : 0)(
            fromToken.isETH() ? ETH_ADDRESS : fromToken,
            amount,
            toToken.isETH() ? ETH_ADDRESS : toToken,
            address(this),
            1 << 255,
            0,
            0x4D37f28D2db99e8d35A6C725a5f1749A085850a3,
            ""
        );
    }

    function _swapOnBancor(
        IERC20 fromToken,
        IERC20 toToken,
        uint256 amount
    ) internal returns(uint256) {
        if (fromToken.isETH()) {
            bancorEtherToken.deposit.value(amount)();
        }

        IBancorNetwork bancorNetwork = IBancorNetwork(bancorContractRegistry.addressOf("BancorNetwork"));
        address[] memory path = _buildBancorPath(fromToken, toToken);

        _infiniteApproveIfNeeded(fromToken.isETH() ? bancorEtherToken : fromToken, address(bancorNetwork));
        uint256 returnAmount = bancorNetwork.claimAndConvert(path, amount, 1);

        if (toToken.isETH()) {
            bancorEtherToken.withdraw(bancorEtherToken.balanceOf(address(this)));
        }

        return returnAmount;
    }

    function _swapOnOasis(
        IERC20 fromToken,
        IERC20 toToken,
        uint256 amount
    ) internal returns(uint256) {
        if (fromToken.isETH()) {
            weth.deposit.value(amount)();
        }

        _infiniteApproveIfNeeded(fromToken.isETH() ? weth : fromToken, address(oasisExchange));
        uint256 returnAmount = oasisExchange.sellAllAmount(
            fromToken.isETH() ? weth : fromToken,
            amount,
            toToken.isETH() ? weth : toToken,
            1
        );

        if (toToken.isETH()) {
            weth.withdraw(weth.balanceOf(address(this)));
        }

        return returnAmount;
    }

    function _swapOnUniswapV2Internal(
        IERC20 fromToken,
        IERC20 toToken,
        uint256 amount
    ) internal returns(uint256 returnAmount) {
        if (fromToken.isETH()) {
            weth.deposit.value(amount)();
        }

        IERC20 fromTokenReal = fromToken.isETH() ? weth : fromToken;
        IERC20 toTokenReal = toToken.isETH() ? weth : toToken;
        IUniswapV2Exchange exchange = uniswapV2.getPair(fromTokenReal, toTokenReal);
        returnAmount = exchange.getReturn(fromTokenReal, toTokenReal, amount);

        fromTokenReal.universalTransfer(address(exchange), amount);
        if (uint256(address(fromTokenReal)) < uint256(address(toTokenReal))) {
            exchange.swap(0, returnAmount, address(this), "");
        } else {
            exchange.swap(returnAmount, 0, address(this), "");
        }

        if (toToken.isETH()) {
            weth.withdraw(weth.balanceOf(address(this)));
        }
    }

    function _swapOnUniswapV2OverMid(
        IERC20 fromToken,
        IERC20 midToken,
        IERC20 toToken,
        uint256 amount
    ) internal returns(uint256) {
        return _swapOnUniswapV2Internal(
            midToken,
            toToken,
            _swapOnUniswapV2Internal(
                fromToken,
                midToken,
                amount
            )
        );
    }

    function _swapOnUniswapV2(
        IERC20 fromToken,
        IERC20 toToken,
        uint256 amount
    ) internal returns(uint256) {
        return _swapOnUniswapV2Internal(
            fromToken,
            toToken,
            amount
        );
    }

    function _swapOnUniswapV2ETH(
        IERC20 fromToken,
        IERC20 toToken,
        uint256 amount
    ) internal returns(uint256) {
        return _swapOnUniswapV2OverMid(
            fromToken,
            weth,
            toToken,
            amount
        );
    }

    function _swapOnUniswapV2DAI(
        IERC20 fromToken,
        IERC20 toToken,
        uint256 amount
    ) internal returns(uint256) {
        return _swapOnUniswapV2OverMid(
            fromToken,
            dai,
            toToken,
            amount
        );
    }

    function _swapOnUniswapV2USDC(
        IERC20 fromToken,
        IERC20 toToken,
        uint256 amount
    ) internal returns(uint256) {
        return _swapOnUniswapV2OverMid(
            fromToken,
            usdc,
            toToken,
            amount
        );
    }
}

// File: contracts/OneSplitMultiPath.sol

pragma solidity ^0.5.0;



contract OneSplitMultiPathBase is IOneSplitConsts, OneSplitRoot {
    function _getMultiPathToken(uint256 flags) internal pure returns(IERC20 midToken) {
        uint256[7] memory allFlags = [
            FLAG_ENABLE_MULTI_PATH_ETH,
            FLAG_ENABLE_MULTI_PATH_DAI,
            FLAG_ENABLE_MULTI_PATH_USDC,
            FLAG_ENABLE_MULTI_PATH_USDT,
            FLAG_ENABLE_MULTI_PATH_WBTC,
            FLAG_ENABLE_MULTI_PATH_TBTC,
            FLAG_ENABLE_MULTI_PATH_RENBTC
        ];

        IERC20[7] memory allMidTokens = [
            ETH_ADDRESS,
            dai,
            usdc,
            usdt,
            wbtc,
            tbtc,
            renbtc
        ];

        for (uint i = 0; i < allFlags.length; i++) {
            if (flags.check(allFlags[i])) {
                require(midToken == IERC20(0), "OneSplit: Do not use multipath with each other");
                midToken = allMidTokens[i];
            }
        }
    }
}


contract OneSplitMultiPathView is OneSplitViewWrapBase, OneSplitMultiPathBase {
    function getExpectedReturnRespectingGas(
        IERC20 fromToken,
        IERC20 toToken,
        uint256 amount,
        uint256 parts,
        uint256 flags,
        uint256 toTokenEthPriceTimesGasPrice
    )
        public
        view
        returns (
            uint256 returnAmount,
            uint256 estimateGasAmount,
            uint256[] memory distribution
        )
    {
        if (fromToken == toToken) {
            return (amount, 0, new uint256[](DEXES_COUNT));
        }

        IERC20 midToken = _getMultiPathToken(flags);

        if (midToken != IERC20(0)) {
            if ((fromToken.isETH() && midToken.isETH()) ||
                (toToken.isETH() && midToken.isETH()) ||
                fromToken == midToken ||
                toToken == midToken)
            {
                return super.getExpectedReturnRespectingGas(
                    fromToken,
                    toToken,
                    amount,
                    parts,
                    flags,
                    toTokenEthPriceTimesGasPrice
                );
            }

            // Stack too deep
            uint256 _flags = flags;

            (returnAmount, estimateGasAmount, distribution) = super.getExpectedReturnRespectingGas(
                fromToken,
                midToken,
                amount,
                parts,
                _flags | FLAG_DISABLE_BANCOR | FLAG_DISABLE_CURVE_COMPOUND | FLAG_DISABLE_CURVE_USDT | FLAG_DISABLE_CURVE_Y | FLAG_DISABLE_CURVE_BINANCE | FLAG_DISABLE_CURVE_PAX,
                toTokenEthPriceTimesGasPrice
            );

            uint256[] memory dist;
            uint256 estimateGasAmount2;
            (returnAmount, estimateGasAmount2, dist) = super.getExpectedReturnRespectingGas(
                midToken,
                toToken,
                returnAmount,
                parts,
                _flags | FLAG_DISABLE_BANCOR | FLAG_DISABLE_CURVE_COMPOUND | FLAG_DISABLE_CURVE_USDT | FLAG_DISABLE_CURVE_Y | FLAG_DISABLE_CURVE_BINANCE | FLAG_DISABLE_CURVE_PAX,
                toTokenEthPriceTimesGasPrice
            );
            for (uint i = 0; i < distribution.length; i++) {
                distribution[i] = distribution[i].add(dist[i] << 8);
            }
            return (returnAmount, estimateGasAmount + estimateGasAmount2, distribution);
        }

        return super.getExpectedReturnRespectingGas(
            fromToken,
            toToken,
            amount,
            parts,
            flags,
            toTokenEthPriceTimesGasPrice
        );
    }
}


contract OneSplitMultiPath is OneSplitBaseWrap, OneSplitMultiPathBase {
    function _swap(
        IERC20 fromToken,
        IERC20 toToken,
        uint256 amount,
        uint256[] memory distribution,
        uint256 flags
    ) internal {
        IERC20 midToken = _getMultiPathToken(flags);

        if (midToken != IERC20(0)) {
            uint256[] memory dist = new uint256[](distribution.length);
            for (uint i = 0; i < distribution.length; i++) {
                dist[i] = distribution[i] & 0xFF;
            }
            super._swap(
                fromToken,
                midToken,
                amount,
                dist,
                flags
            );

            for (uint i = 0; i < distribution.length; i++) {
                dist[i] = (distribution[i] >> 8) & 0xFF;
            }
            super._swap(
                midToken,
                toToken,
                midToken.universalBalanceOf(address(this)),
                dist,
                flags
            );
            return;
        }

        super._swap(
            fromToken,
            toToken,
            amount,
            distribution,
            flags
        );
    }
}

// File: contracts/OneSplitCompound.sol

pragma solidity ^0.5.0;




contract OneSplitCompoundBase {
    function _getCompoundUnderlyingToken(IERC20 token) internal pure returns(IERC20) {
        if (token == IERC20(0x4Ddc2D193948926D02f9B1fE9e1daa0718270ED5)) { // ETH
            return IERC20(0);
        }
        if (token == IERC20(0x5d3a536E4D6DbD6114cc1Ead35777bAB948E3643)) { // DAI
            return IERC20(0x6B175474E89094C44Da98b954EedeAC495271d0F);
        }
        if (token == IERC20(0x6C8c6b02E7b2BE14d4fA6022Dfd6d75921D90E4E)) { // BAT
            return IERC20(0x0D8775F648430679A709E98d2b0Cb6250d2887EF);
        }
        if (token == IERC20(0x158079Ee67Fce2f58472A96584A73C7Ab9AC95c1)) { // REP
            return IERC20(0x1985365e9f78359a9B6AD760e32412f4a445E862);
        }
        if (token == IERC20(0x39AA39c021dfbaE8faC545936693aC917d5E7563)) { // USDC
            return IERC20(0xA0b86991c6218b36c1d19D4a2e9Eb0cE3606eB48);
        }
        if (token == IERC20(0xC11b1268C1A384e55C48c2391d8d480264A3A7F4)) { // WBTC
            return IERC20(0x2260FAC5E5542a773Aa44fBCfeDf7C193bc2C599);
        }
        if (token == IERC20(0xB3319f5D18Bc0D84dD1b4825Dcde5d5f7266d407)) { // ZRX
            return IERC20(0xE41d2489571d322189246DaFA5ebDe1F4699F498);
        }
        if (token == IERC20(0xf650C3d88D12dB855b8bf7D11Be6C55A4e07dCC9)) { // USDT
            return IERC20(0xdAC17F958D2ee523a2206206994597C13D831ec7);
        }

        return IERC20(-1);
    }
}


contract OneSplitCompoundView is OneSplitViewWrapBase, OneSplitCompoundBase {
    function getExpectedReturnRespectingGas(
        IERC20 fromToken,
        IERC20 toToken,
        uint256 amount,
        uint256 parts,
        uint256 flags,
        uint256 toTokenEthPriceTimesGasPrice
    )
        public
        view
        returns(
            uint256 returnAmount,
            uint256 estimateGasAmount,
            uint256[] memory distribution
        )
    {
        return _compoundGetExpectedReturn(
            fromToken,
            toToken,
            amount,
            parts,
            flags,
            toTokenEthPriceTimesGasPrice
        );
    }

    function _compoundGetExpectedReturn(
        IERC20 fromToken,
        IERC20 toToken,
        uint256 amount,
        uint256 parts,
        uint256 flags,
        uint256 toTokenEthPriceTimesGasPrice
    )
        private
        view
        returns(
            uint256 returnAmount,
            uint256 estimateGasAmount,
            uint256[] memory distribution
        )
    {
        if (fromToken == toToken) {
            return (amount, 0, new uint256[](DEXES_COUNT));
        }

        if (flags.check(FLAG_DISABLE_ALL_WRAP_SOURCES) == flags.check(FLAG_DISABLE_COMPOUND)) {
            IERC20 underlying = _getCompoundUnderlyingToken(fromToken);
            if (underlying != IERC20(-1)) {
                uint256 compoundRate = ICompoundToken(address(fromToken)).exchangeRateStored();
                (returnAmount, estimateGasAmount, distribution) = _compoundGetExpectedReturn(
                    underlying,
                    toToken,
                    amount.mul(compoundRate).div(1e18),
                    parts,
                    flags,
                    toTokenEthPriceTimesGasPrice
                );
                return (returnAmount, estimateGasAmount + 295_000, distribution);
            }

            underlying = _getCompoundUnderlyingToken(toToken);
            if (underlying != IERC20(-1)) {
                uint256 compoundRate = ICompoundToken(address(toToken)).exchangeRateStored();
                (returnAmount, estimateGasAmount, distribution) = super.getExpectedReturnRespectingGas(
                    fromToken,
                    underlying,
                    amount,
                    parts,
                    flags,
                    toTokenEthPriceTimesGasPrice
                );
                return (returnAmount.mul(1e18).div(compoundRate), estimateGasAmount + 430_000, distribution);
            }
        }

        return super.getExpectedReturnRespectingGas(
            fromToken,
            toToken,
            amount,
            parts,
            flags,
            toTokenEthPriceTimesGasPrice
        );
    }
}


contract OneSplitCompound is OneSplitBaseWrap, OneSplitCompoundBase {
    function _swap(
        IERC20 fromToken,
        IERC20 toToken,
        uint256 amount,
        uint256[] memory distribution,
        uint256 flags
    ) internal {
        _compundSwap(
            fromToken,
            toToken,
            amount,
            distribution,
            flags
        );
    }

    function _compundSwap(
        IERC20 fromToken,
        IERC20 toToken,
        uint256 amount,
        uint256[] memory distribution,
        uint256 flags
    ) private {
        if (fromToken == toToken) {
            return;
        }

        if (flags.check(FLAG_DISABLE_ALL_WRAP_SOURCES) == flags.check(FLAG_DISABLE_COMPOUND)) {
            IERC20 underlying = _getCompoundUnderlyingToken(fromToken);
            if (underlying != IERC20(-1)) {
                ICompoundToken(address(fromToken)).redeem(amount);
                uint256 underlyingAmount = underlying.universalBalanceOf(address(this));

                return _compundSwap(
                    underlying,
                    toToken,
                    underlyingAmount,
                    distribution,
                    flags
                );
            }

            underlying = _getCompoundUnderlyingToken(toToken);
            if (underlying != IERC20(-1)) {
                super._swap(
                    fromToken,
                    underlying,
                    amount,
                    distribution,
                    flags
                );

                uint256 underlyingAmount = underlying.universalBalanceOf(address(this));

                if (underlying.isETH()) {
                    cETH.mint.value(underlyingAmount)();
                } else {
                    _infiniteApproveIfNeeded(underlying, address(toToken));
                    ICompoundToken(address(toToken)).mint(underlyingAmount);
                }
                return;
            }
        }

        return super._swap(
            fromToken,
            toToken,
            amount,
            distribution,
            flags
        );
    }
}

// File: @openzeppelin/contracts/token/ERC20/ERC20Detailed.sol

pragma solidity ^0.5.0;


/**
 * @dev Optional functions from the ERC20 standard.
 */
contract ERC20Detailed is IERC20 {
    string private _name;
    string private _symbol;
    uint8 private _decimals;

    /**
     * @dev Sets the values for `name`, `symbol`, and `decimals`. All three of
     * these values are immutable: they can only be set once during
     * construction.
     */
    constructor (string memory name, string memory symbol, uint8 decimals) public {
        _name = name;
        _symbol = symbol;
        _decimals = decimals;
    }

    /**
     * @dev Returns the name of the token.
     */
    function name() public view returns (string memory) {
        return _name;
    }

    /**
     * @dev Returns the symbol of the token, usually a shorter version of the
     * name.
     */
    function symbol() public view returns (string memory) {
        return _symbol;
    }

    /**
     * @dev Returns the number of decimals used to get its user representation.
     * For example, if `decimals` equals `2`, a balance of `505` tokens should
     * be displayed to a user as `5,05` (`505 / 10 ** 2`).
     *
     * Tokens usually opt for a value of 18, imitating the relationship between
     * Ether and Wei.
     *
     * NOTE: This information is only used for _display_ purposes: it in
     * no way affects any of the arithmetic of the contract, including
     * {IERC20-balanceOf} and {IERC20-transfer}.
     */
    function decimals() public view returns (uint8) {
        return _decimals;
    }
}

// File: contracts/interface/IFulcrum.sol

pragma solidity ^0.5.0;



contract IFulcrumToken is IERC20 {
    function tokenPrice() external view returns (uint256);

    function loanTokenAddress() external view returns (address);

    function mintWithEther(address receiver) external payable returns (uint256 mintAmount);

    function mint(address receiver, uint256 depositAmount) external returns (uint256 mintAmount);

    function burnToEther(address receiver, uint256 burnAmount)
        external
        returns (uint256 loanAmountPaid);

    function burn(address receiver, uint256 burnAmount) external returns (uint256 loanAmountPaid);
}

// File: contracts/OneSplitFulcrum.sol

pragma solidity ^0.5.0;





contract OneSplitFulcrumBase {
    using UniversalERC20 for IERC20;

    function _isFulcrumToken(IERC20 token) public view returns(IERC20) {
        if (token.isETH()) {
            return IERC20(-1);
        }

        (bool success, bytes memory data) = address(token).staticcall.gas(5000)(abi.encodeWithSelector(
            ERC20Detailed(address(token)).name.selector
        ));
        if (!success) {
            return IERC20(-1);
        }

        bool foundBZX = false;
        for (uint i = 0; i + 6 < data.length; i++) {
            if (data[i + 0] == "F" &&
                data[i + 1] == "u" &&
                data[i + 2] == "l" &&
                data[i + 3] == "c" &&
                data[i + 4] == "r" &&
                data[i + 5] == "u" &&
                data[i + 6] == "m")
            {
                foundBZX = true;
                break;
            }
        }
        if (!foundBZX) {
            return IERC20(-1);
        }

        (success, data) = address(token).staticcall.gas(5000)(abi.encodeWithSelector(
            IFulcrumToken(address(token)).loanTokenAddress.selector
        ));
        if (!success) {
            return IERC20(-1);
        }

        return abi.decode(data, (IERC20));
    }
}


contract OneSplitFulcrumView is OneSplitViewWrapBase, OneSplitFulcrumBase {
    function getExpectedReturnRespectingGas(
        IERC20 fromToken,
        IERC20 toToken,
        uint256 amount,
        uint256 parts,
        uint256 flags,
        uint256 toTokenEthPriceTimesGasPrice
    )
        public
        view
        returns(
            uint256 returnAmount,
            uint256 estimateGasAmount,
            uint256[] memory distribution
        )
    {
        return _fulcrumGetExpectedReturn(
            fromToken,
            toToken,
            amount,
            parts,
            flags,
            toTokenEthPriceTimesGasPrice
        );
    }

    function _fulcrumGetExpectedReturn(
        IERC20 fromToken,
        IERC20 toToken,
        uint256 amount,
        uint256 parts,
        uint256 flags,
        uint256 toTokenEthPriceTimesGasPrice
    )
        private
        view
        returns(
            uint256 returnAmount,
            uint256 estimateGasAmount,
            uint256[] memory distribution
        )
    {
        if (fromToken == toToken) {
            return (amount, 0, new uint256[](DEXES_COUNT));
        }

        if (flags.check(FLAG_DISABLE_ALL_WRAP_SOURCES) == flags.check(FLAG_DISABLE_FULCRUM)) {
            IERC20 underlying = _isFulcrumToken(fromToken);
            if (underlying != IERC20(-1)) {
                uint256 fulcrumRate = IFulcrumToken(address(fromToken)).tokenPrice();
                (returnAmount, estimateGasAmount, distribution) = _fulcrumGetExpectedReturn(
                    underlying,
                    toToken,
                    amount.mul(fulcrumRate).div(1e18),
                    parts,
                    flags,
                    toTokenEthPriceTimesGasPrice
                );
                return (returnAmount, estimateGasAmount + 381_000, distribution);
            }

            underlying = _isFulcrumToken(toToken);
            if (underlying != IERC20(-1)) {
                uint256 fulcrumRate = IFulcrumToken(address(toToken)).tokenPrice();
                (returnAmount, estimateGasAmount, distribution) = super.getExpectedReturnRespectingGas(
                    fromToken,
                    underlying,
                    amount,
                    parts,
                    flags,
                    toTokenEthPriceTimesGasPrice
                );
                return (returnAmount.mul(1e18).div(fulcrumRate), estimateGasAmount + 354_000, distribution);
            }
        }

        return super.getExpectedReturnRespectingGas(
            fromToken,
            toToken,
            amount,
            parts,
            flags,
            toTokenEthPriceTimesGasPrice
        );
    }
}


contract OneSplitFulcrum is OneSplitBaseWrap, OneSplitFulcrumBase {
    function _swap(
        IERC20 fromToken,
        IERC20 toToken,
        uint256 amount,
        uint256[] memory distribution,
        uint256 flags
    ) internal {
        _fulcrumSwap(
            fromToken,
            toToken,
            amount,
            distribution,
            flags
        );
    }

    function _fulcrumSwap(
        IERC20 fromToken,
        IERC20 toToken,
        uint256 amount,
        uint256[] memory distribution,
        uint256 flags
    ) private {
        if (fromToken == toToken) {
            return;
        }

        if (flags.check(FLAG_DISABLE_ALL_WRAP_SOURCES) == flags.check(FLAG_DISABLE_FULCRUM)) {
            IERC20 underlying = _isFulcrumToken(fromToken);
            if (underlying != IERC20(-1)) {
                if (underlying.isETH()) {
                    IFulcrumToken(address(fromToken)).burnToEther(address(this), amount);
                } else {
                    IFulcrumToken(address(fromToken)).burn(address(this), amount);
                }

                uint256 underlyingAmount = underlying.universalBalanceOf(address(this));

                return super._swap(
                    underlying,
                    toToken,
                    underlyingAmount,
                    distribution,
                    flags
                );
            }

            underlying = _isFulcrumToken(toToken);
            if (underlying != IERC20(-1)) {
                super._swap(
                    fromToken,
                    underlying,
                    amount,
                    distribution,
                    flags
                );

                uint256 underlyingAmount = underlying.universalBalanceOf(address(this));

                if (underlying.isETH()) {
                    IFulcrumToken(address(toToken)).mintWithEther.value(underlyingAmount)(address(this));
                } else {
                    _infiniteApproveIfNeeded(underlying, address(toToken));
                    IFulcrumToken(address(toToken)).mint(address(this), underlyingAmount);
                }
                return;
            }
        }

        return super._swap(
            fromToken,
            toToken,
            amount,
            distribution,
            flags
        );
    }
}

// File: contracts/OneSplitChai.sol

pragma solidity ^0.5.0;




contract OneSplitChaiView is OneSplitViewWrapBase {
    function getExpectedReturnRespectingGas(
        IERC20 fromToken,
        IERC20 toToken,
        uint256 amount,
        uint256 parts,
        uint256 flags,
        uint256 toTokenEthPriceTimesGasPrice
    )
        public
        view
        returns(
            uint256 returnAmount,
            uint256 estimateGasAmount,
            uint256[] memory distribution
        )
    {
        if (fromToken == toToken) {
            return (amount, 0, new uint256[](DEXES_COUNT));
        }

        if (flags.check(FLAG_DISABLE_ALL_WRAP_SOURCES) == flags.check(FLAG_DISABLE_CHAI)) {
            if (fromToken == IERC20(chai)) {
                (returnAmount, estimateGasAmount, distribution) = super.getExpectedReturnRespectingGas(
                    dai,
                    toToken,
                    chai.chaiToDai(amount),
                    parts,
                    flags,
                    toTokenEthPriceTimesGasPrice
                );
                return (returnAmount, estimateGasAmount + 197_000, distribution);
            }

            if (toToken == IERC20(chai)) {
                (returnAmount, estimateGasAmount, distribution) = super.getExpectedReturnRespectingGas(
                    fromToken,
                    dai,
                    amount,
                    parts,
                    flags,
                    toTokenEthPriceTimesGasPrice
                );
                return (chai.daiToChai(returnAmount), estimateGasAmount + 168_000, distribution);
            }
        }

        return super.getExpectedReturnRespectingGas(
            fromToken,
            toToken,
            amount,
            parts,
            flags,
            toTokenEthPriceTimesGasPrice
        );
    }
}


contract OneSplitChai is OneSplitBaseWrap {
    function _swap(
        IERC20 fromToken,
        IERC20 toToken,
        uint256 amount,
        uint256[] memory distribution,
        uint256 flags
    ) internal {
        if (fromToken == toToken) {
            return;
        }

        if (flags.check(FLAG_DISABLE_ALL_WRAP_SOURCES) == flags.check(FLAG_DISABLE_CHAI)) {
            if (fromToken == IERC20(chai)) {
                chai.exit(address(this), amount);

                return super._swap(
                    dai,
                    toToken,
                    dai.balanceOf(address(this)),
                    distribution,
                    flags
                );
            }

            if (toToken == IERC20(chai)) {
                super._swap(
                    fromToken,
                    dai,
                    amount,
                    distribution,
                    flags
                );

                _infiniteApproveIfNeeded(dai, address(chai));
                chai.join(address(this), dai.balanceOf(address(this)));
                return;
            }
        }

        return super._swap(
            fromToken,
            toToken,
            amount,
            distribution,
            flags
        );
    }
}

// File: contracts/interface/IBdai.sol

pragma solidity ^0.5.0;



contract IBdai is IERC20 {
    function join(uint256) external;

    function exit(uint256) external;
}

// File: contracts/OneSplitBdai.sol

pragma solidity ^0.5.0;




contract OneSplitBdaiBase {
    IBdai public bdai = IBdai(0x6a4FFAafa8DD400676Df8076AD6c724867b0e2e8);
    IERC20 public btu = IERC20(0xb683D83a532e2Cb7DFa5275eED3698436371cc9f);
}


contract OneSplitBdaiView is OneSplitViewWrapBase, OneSplitBdaiBase {
    function getExpectedReturnRespectingGas(
        IERC20 fromToken,
        IERC20 toToken,
        uint256 amount,
        uint256 parts,
        uint256 flags,
        uint256 toTokenEthPriceTimesGasPrice
    )
        public
        view
        returns(
            uint256 returnAmount,
            uint256 estimateGasAmount,
            uint256[] memory distribution
        )
    {
        if (fromToken == toToken) {
            return (amount, 0, new uint256[](DEXES_COUNT));
        }

        if (flags.check(FLAG_DISABLE_ALL_WRAP_SOURCES) == flags.check(FLAG_DISABLE_BDAI)) {
            if (fromToken == IERC20(bdai)) {
                (returnAmount, estimateGasAmount, distribution) = super.getExpectedReturnRespectingGas(
                    dai,
                    toToken,
                    amount,
                    parts,
                    flags,
                    toTokenEthPriceTimesGasPrice
                );
                return (returnAmount, estimateGasAmount + 227_000, distribution);
            }

            if (toToken == IERC20(bdai)) {
                (returnAmount, estimateGasAmount, distribution) = super.getExpectedReturnRespectingGas(
                    fromToken,
                    dai,
                    amount,
                    parts,
                    flags,
                    toTokenEthPriceTimesGasPrice
                );
                return (returnAmount, estimateGasAmount + 295_000, distribution);
            }
        }

        return super.getExpectedReturnRespectingGas(
            fromToken,
            toToken,
            amount,
            parts,
            flags,
            toTokenEthPriceTimesGasPrice
        );
    }
}


contract OneSplitBdai is OneSplitBaseWrap, OneSplitBdaiBase {
    function _swap(
        IERC20 fromToken,
        IERC20 toToken,
        uint256 amount,
        uint256[] memory distribution,
        uint256 flags
    ) internal {
        if (fromToken == toToken) {
            return;
        }

        if (flags.check(FLAG_DISABLE_ALL_WRAP_SOURCES) == flags.check(FLAG_DISABLE_BDAI)) {
            if (fromToken == IERC20(bdai)) {
                bdai.exit(amount);

                uint256 btuBalance = btu.balanceOf(address(this));
                if (btuBalance > 0) {
                    (,uint256[] memory btuDistribution) = getExpectedReturn(
                        btu,
                        toToken,
                        btuBalance,
                        1,
                        flags
                    );

                    _swap(
                        btu,
                        toToken,
                        btuBalance,
                        btuDistribution,
                        flags
                    );
                }

                return super._swap(
                    dai,
                    toToken,
                    amount,
                    distribution,
                    flags
                );
            }

            if (toToken == IERC20(bdai)) {
                super._swap(fromToken, dai, amount, distribution, flags);

                _infiniteApproveIfNeeded(dai, address(bdai));
                bdai.join(dai.balanceOf(address(this)));
                return;
            }
        }

        return super._swap(fromToken, toToken, amount, distribution, flags);
    }
}

// File: contracts/interface/IIearn.sol

pragma solidity ^0.5.0;



contract IIearn is IERC20 {
    function token() external view returns(IERC20);

    function calcPoolValueInToken() external view returns(uint256);

    function deposit(uint256 _amount) external;

    function withdraw(uint256 _shares) external;
}

// File: contracts/OneSplitIearn.sol

pragma solidity ^0.5.0;




contract OneSplitIearnBase {
    function _yTokens() internal pure returns(IIearn[13] memory) {
        return [
            IIearn(0x16de59092dAE5CcF4A1E6439D611fd0653f0Bd01),
            IIearn(0x04Aa51bbcB46541455cCF1B8bef2ebc5d3787EC9),
            IIearn(0x73a052500105205d34Daf004eAb301916DA8190f),
            IIearn(0x83f798e925BcD4017Eb265844FDDAbb448f1707D),
            IIearn(0xd6aD7a6750A7593E092a9B218d66C0A814a3436e),
            IIearn(0xF61718057901F84C4eEC4339EF8f0D86D2B45600),
            IIearn(0x04bC0Ab673d88aE9dbC9DA2380cB6B79C4BCa9aE),
            IIearn(0xC2cB1040220768554cf699b0d863A3cd4324ce32),
            IIearn(0xE6354ed5bC4b393a5Aad09f21c46E101e692d447),
            IIearn(0x26EA744E5B887E5205727f55dFBE8685e3b21951),
            IIearn(0x99d1Fa417f94dcD62BfE781a1213c092a47041Bc),
            IIearn(0x9777d7E2b60bB01759D0E2f8be2095df444cb07E),
            IIearn(0x1bE5d71F2dA660BFdee8012dDc58D024448A0A59)
        ];
    }
}


contract OneSplitIearnView is OneSplitViewWrapBase, OneSplitIearnBase {
    function getExpectedReturnRespectingGas(
        IERC20 fromToken,
        IERC20 toToken,
        uint256 amount,
        uint256 parts,
        uint256 flags,
        uint256 toTokenEthPriceTimesGasPrice
    )
        public
        view
        returns(
            uint256 returnAmount,
            uint256 estimateGasAmount,
            uint256[] memory distribution
        )
    {
        return _iearnGetExpectedReturn(
            fromToken,
            toToken,
            amount,
            parts,
            flags,
            toTokenEthPriceTimesGasPrice
        );
    }

    function _iearnGetExpectedReturn(
        IERC20 fromToken,
        IERC20 toToken,
        uint256 amount,
        uint256 parts,
        uint256 flags,
        uint256 toTokenEthPriceTimesGasPrice
    )
        private
        view
        returns(
            uint256 returnAmount,
            uint256 estimateGasAmount,
            uint256[] memory distribution
        )
    {
        if (fromToken == toToken) {
            return (amount, 0, new uint256[](DEXES_COUNT));
        }

        if (!flags.check(FLAG_DISABLE_ALL_WRAP_SOURCES) == !flags.check(FLAG_DISABLE_IEARN)) {
            IIearn[13] memory yTokens = _yTokens();

            for (uint i = 0; i < yTokens.length; i++) {
                if (fromToken == IERC20(yTokens[i])) {
                    (returnAmount, estimateGasAmount, distribution) = _iearnGetExpectedReturn(
                        yTokens[i].token(),
                        toToken,
                        amount
                            .mul(yTokens[i].calcPoolValueInToken())
                            .div(yTokens[i].totalSupply()),
                        parts,
                        flags,
                        toTokenEthPriceTimesGasPrice
                    );
                    return (returnAmount, estimateGasAmount + 260_000, distribution);
                }
            }

            for (uint i = 0; i < yTokens.length; i++) {
                if (toToken == IERC20(yTokens[i])) {
                    (returnAmount, estimateGasAmount, distribution) = super.getExpectedReturnRespectingGas(
                        fromToken,
                        yTokens[i].token(),
                        amount,
                        parts,
                        flags,
                        toTokenEthPriceTimesGasPrice
                    );

                    return(
                        returnAmount
                            .mul(yTokens[i].totalSupply())
                            .div(yTokens[i].calcPoolValueInToken()),
                        estimateGasAmount + 743_000,
                        distribution
                    );
                }
            }
        }

        return super.getExpectedReturnRespectingGas(
            fromToken,
            toToken,
            amount,
            parts,
            flags,
            toTokenEthPriceTimesGasPrice
        );
    }
}


contract OneSplitIearn is OneSplitBaseWrap, OneSplitIearnBase {
    function _swap(
        IERC20 fromToken,
        IERC20 toToken,
        uint256 amount,
        uint256[] memory distribution,
        uint256 flags
    ) internal {
        _iearnSwap(
            fromToken,
            toToken,
            amount,
            distribution,
            flags
        );
    }

    function _iearnSwap(
        IERC20 fromToken,
        IERC20 toToken,
        uint256 amount,
        uint256[] memory distribution,
        uint256 flags
    ) private {
        if (fromToken == toToken) {
            return;
        }

        if (flags.check(FLAG_DISABLE_ALL_WRAP_SOURCES) == flags.check(FLAG_DISABLE_IEARN)) {
            IIearn[13] memory yTokens = _yTokens();

            for (uint i = 0; i < yTokens.length; i++) {
                if (fromToken == IERC20(yTokens[i])) {
                    IERC20 underlying = yTokens[i].token();
                    yTokens[i].withdraw(amount);
                    _iearnSwap(underlying, toToken, underlying.balanceOf(address(this)), distribution, flags);
                    return;
                }
            }

            for (uint i = 0; i < yTokens.length; i++) {
                if (toToken == IERC20(yTokens[i])) {
                    IERC20 underlying = yTokens[i].token();
                    super._swap(fromToken, underlying, amount, distribution, flags);
                    _infiniteApproveIfNeeded(underlying, address(yTokens[i]));
                    yTokens[i].deposit(underlying.balanceOf(address(this)));
                    return;
                }
            }
        }

        return super._swap(fromToken, toToken, amount, distribution, flags);
    }
}

// File: contracts/interface/IIdle.sol

pragma solidity ^0.5.0;



contract IIdle is IERC20 {
    function token()
        external view returns (IERC20);

    function tokenPrice()
        external view returns (uint256);

    function mintIdleToken(uint256 _amount, uint256[] calldata _clientProtocolAmounts)
        external returns (uint256 mintedTokens);

    function redeemIdleToken(uint256 _amount, bool _skipRebalance, uint256[] calldata _clientProtocolAmounts)
        external returns (uint256 redeemedTokens);
}

// File: contracts/OneSplitIdle.sol

pragma solidity ^0.5.0;




contract OneSplitIdleBase {
    function _idleTokens() internal pure returns(IIdle[8] memory) {
        // https://developers.idle.finance/contracts-and-codebase
        return [
            // V3
            IIdle(0x78751B12Da02728F467A44eAc40F5cbc16Bd7934),
            IIdle(0x12B98C621E8754Ae70d0fDbBC73D6208bC3e3cA6),
            IIdle(0x63D27B3DA94A9E871222CB0A32232674B02D2f2D),
            IIdle(0x1846bdfDB6A0f5c473dEc610144513bd071999fB),
            IIdle(0xcDdB1Bceb7a1979C6caa0229820707429dd3Ec6C),
            IIdle(0x42740698959761BAF1B06baa51EfBD88CB1D862B),
            // V2
            IIdle(0x10eC0D497824e342bCB0EDcE00959142aAa766dD),
            IIdle(0xeB66ACc3d011056B00ea521F8203580C2E5d3991)
        ];
    }
}


contract OneSplitIdleView is OneSplitViewWrapBase, OneSplitIdleBase {
    function getExpectedReturnRespectingGas(
        IERC20 fromToken,
        IERC20 toToken,
        uint256 amount,
        uint256 parts,
        uint256 flags,
        uint256 toTokenEthPriceTimesGasPrice
    )
        public
        view
        returns(
            uint256 returnAmount,
            uint256 estimateGasAmount,
            uint256[] memory distribution
        )
    {
        return _idleGetExpectedReturn(
            fromToken,
            toToken,
            amount,
            parts,
            flags,
            toTokenEthPriceTimesGasPrice
        );
    }

    function _idleGetExpectedReturn(
        IERC20 fromToken,
        IERC20 toToken,
        uint256 amount,
        uint256 parts,
        uint256 flags,
        uint256 toTokenEthPriceTimesGasPrice
    )
        internal
        view
        returns(
            uint256 returnAmount,
            uint256 estimateGasAmount,
            uint256[] memory distribution
        )
    {
        if (fromToken == toToken) {
            return (amount, 0, new uint256[](DEXES_COUNT));
        }

        if (!flags.check(FLAG_DISABLE_ALL_WRAP_SOURCES) == !flags.check(FLAG_DISABLE_IDLE)) {
            IIdle[8] memory tokens = _idleTokens();

            for (uint i = 0; i < tokens.length; i++) {
                if (fromToken == IERC20(tokens[i])) {
                    (returnAmount, estimateGasAmount, distribution) = _idleGetExpectedReturn(
                        tokens[i].token(),
                        toToken,
                        amount.mul(tokens[i].tokenPrice()).div(1e18),
                        parts,
                        flags,
                        toTokenEthPriceTimesGasPrice
                    );
                    return (returnAmount, estimateGasAmount + 2_400_000, distribution);
                }
            }

            for (uint i = 0; i < tokens.length; i++) {
                if (toToken == IERC20(tokens[i])) {
                    (returnAmount, estimateGasAmount, distribution) = super.getExpectedReturnRespectingGas(
                        fromToken,
                        tokens[i].token(),
                        amount,
                        parts,
                        flags,
                        toTokenEthPriceTimesGasPrice
                    );
                    return (returnAmount.mul(1e18).div(tokens[i].tokenPrice()), estimateGasAmount + 1_300_000, distribution);
                }
            }
        }

        return super.getExpectedReturnRespectingGas(
            fromToken,
            toToken,
            amount,
            parts,
            flags,
            toTokenEthPriceTimesGasPrice
        );
    }
}


contract OneSplitIdle is OneSplitBaseWrap, OneSplitIdleBase {
    function _superOneSplitIdleSwap(
        IERC20 fromToken,
        IERC20 toToken,
        uint256 amount,
        uint256[] calldata distribution,
        uint256 flags
    )
        external
    {
        require(msg.sender == address(this));
        return super._swap(fromToken, toToken, amount, distribution, flags);
    }

    function _swap(
        IERC20 fromToken,
        IERC20 toToken,
        uint256 amount,
        uint256[] memory distribution,
        uint256 flags
    ) internal {
        _idleSwap(
            fromToken,
            toToken,
            amount,
            distribution,
            flags
        );
    }

    function _idleSwap(
        IERC20 fromToken,
        IERC20 toToken,
        uint256 amount,
        uint256[] memory distribution,
        uint256 flags
    ) public payable {
        if (!flags.check(FLAG_DISABLE_ALL_WRAP_SOURCES) == !flags.check(FLAG_DISABLE_IDLE)) {
            IIdle[8] memory tokens = _idleTokens();

            for (uint i = 0; i < tokens.length; i++) {
                if (fromToken == IERC20(tokens[i])) {
                    IERC20 underlying = tokens[i].token();
                    uint256 minted = tokens[i].redeemIdleToken(amount, true, new uint256[](0));
                    _idleSwap(underlying, toToken, minted, distribution, flags);
                    return;
                }
            }

            for (uint i = 0; i < tokens.length; i++) {
                if (toToken == IERC20(tokens[i])) {
                    IERC20 underlying = tokens[i].token();
                    super._swap(fromToken, underlying, amount, distribution, flags);
                    _infiniteApproveIfNeeded(underlying, address(tokens[i]));
                    tokens[i].mintIdleToken(underlying.balanceOf(address(this)), new uint256[](0));
                    return;
                }
            }
        }

        return super._swap(fromToken, toToken, amount, distribution, flags);
    }
}

// File: contracts/OneSplitAave.sol

pragma solidity ^0.5.0;





contract OneSplitAaveBase {
    function _getAaveUnderlyingToken(IERC20 token) internal pure returns(IERC20) {
        if (token == IERC20(0x3a3A65aAb0dd2A17E3F1947bA16138cd37d08c04)) { // ETH
            return IERC20(0);
        }
        if (token == IERC20(0xfC1E690f61EFd961294b3e1Ce3313fBD8aa4f85d)) { // DAI
            return IERC20(0x6B175474E89094C44Da98b954EedeAC495271d0F);
        }
        if (token == IERC20(0x9bA00D6856a4eDF4665BcA2C2309936572473B7E)) { // USDC
            return IERC20(0xA0b86991c6218b36c1d19D4a2e9Eb0cE3606eB48);
        }
        if (token == IERC20(0x625aE63000f46200499120B906716420bd059240)) { // SUSD
            return IERC20(0x57Ab1ec28D129707052df4dF418D58a2D46d5f51);
        }
        if (token == IERC20(0x6Ee0f7BB50a54AB5253dA0667B0Dc2ee526C30a8)) { // BUSD
            return IERC20(0x4Fabb145d64652a948d72533023f6E7A623C7C53);
        }
        if (token == IERC20(0x4DA9b813057D04BAef4e5800E36083717b4a0341)) { // TUSD
            return IERC20(0x0000000000085d4780B73119b644AE5ecd22b376);
        }
        if (token == IERC20(0x71fc860F7D3A592A4a98740e39dB31d25db65ae8)) { // USDT
            return IERC20(0xdAC17F958D2ee523a2206206994597C13D831ec7);
        }
        if (token == IERC20(0xE1BA0FB44CCb0D11b80F92f4f8Ed94CA3fF51D00)) { // BAT
            return IERC20(0x0D8775F648430679A709E98d2b0Cb6250d2887EF);
        }
        if (token == IERC20(0x9D91BE44C06d373a8a226E1f3b146956083803eB)) { // KNC
            return IERC20(0xdd974D5C2e2928deA5F71b9825b8b646686BD200);
        }
        if (token == IERC20(0x7D2D3688Df45Ce7C552E19c27e007673da9204B8)) { // LEND
            return IERC20(0x80fB784B7eD66730e8b1DBd9820aFD29931aab03);
        }
        if (token == IERC20(0xA64BD6C70Cb9051F6A9ba1F163Fdc07E0DfB5F84)) { // LINK
            return IERC20(0x514910771AF9Ca656af840dff83E8264EcF986CA);
        }
        if (token == IERC20(0x6FCE4A401B6B80ACe52baAefE4421Bd188e76F6f)) { // MANA
            return IERC20(0x0F5D2fB29fb7d3CFeE444a200298f468908cC942);
        }
        if (token == IERC20(0x7deB5e830be29F91E298ba5FF1356BB7f8146998)) { // MKR
            return IERC20(0x9f8F72aA9304c8B593d555F12eF6589cC3A579A2);
        }
        if (token == IERC20(0x71010A9D003445aC60C4e6A7017c1E89A477B438)) { // REP
            return IERC20(0x1985365e9f78359a9B6AD760e32412f4a445E862);
        }
        if (token == IERC20(0x328C4c80BC7aCa0834Db37e6600A6c49E12Da4DE)) { // SNX
            return IERC20(0xC011a73ee8576Fb46F5E1c5751cA3B9Fe0af2a6F);
        }
        if (token == IERC20(0xFC4B8ED459e00e5400be803A9BB3954234FD50e3)) { // WBTC
            return IERC20(0x2260FAC5E5542a773Aa44fBCfeDf7C193bc2C599);
        }
        if (token == IERC20(0x6Fb0855c404E09c47C3fBCA25f08d4E41f9F062f)) { // ZRX
            return IERC20(0xE41d2489571d322189246DaFA5ebDe1F4699F498);
        }

        return IERC20(-1);
    }
}


contract OneSplitAaveView is OneSplitViewWrapBase, OneSplitAaveBase {
    function getExpectedReturnRespectingGas(
        IERC20 fromToken,
        IERC20 toToken,
        uint256 amount,
        uint256 parts,
        uint256 flags, // See constants in IOneSplit.sol
        uint256 toTokenEthPriceTimesGasPrice
    )
        public
        view
        returns(
            uint256 returnAmount,
            uint256 estimateGasAmount,
            uint256[] memory distribution
        )
    {
        return _aaveGetExpectedReturn(
            fromToken,
            toToken,
            amount,
            parts,
            flags,
            toTokenEthPriceTimesGasPrice
        );
    }

    function _aaveGetExpectedReturn(
        IERC20 fromToken,
        IERC20 toToken,
        uint256 amount,
        uint256 parts,
        uint256 flags,
        uint256 toTokenEthPriceTimesGasPrice
    )
        private
        view
        returns(
            uint256 returnAmount,
            uint256 estimateGasAmount,
            uint256[] memory distribution
        )
    {
        if (fromToken == toToken) {
            return (amount, 0, new uint256[](DEXES_COUNT));
        }

        if (flags.check(FLAG_DISABLE_ALL_WRAP_SOURCES) == flags.check(FLAG_DISABLE_AAVE)) {
            IERC20 underlying = _getAaveUnderlyingToken(fromToken);
            if (underlying != IERC20(-1)) {
                (returnAmount, estimateGasAmount, distribution) = _aaveGetExpectedReturn(
                    underlying,
                    toToken,
                    amount,
                    parts,
                    flags,
                    toTokenEthPriceTimesGasPrice
                );
                return (returnAmount, estimateGasAmount + 670_000, distribution);
            }

            underlying = _getAaveUnderlyingToken(toToken);
            if (underlying != IERC20(-1)) {
                (returnAmount, estimateGasAmount, distribution) = super.getExpectedReturnRespectingGas(
                    fromToken,
                    underlying,
                    amount,
                    parts,
                    flags,
                    toTokenEthPriceTimesGasPrice
                );
                return (returnAmount, estimateGasAmount + 310_000, distribution);
            }
        }

        return super.getExpectedReturnRespectingGas(
            fromToken,
            toToken,
            amount,
            parts,
            flags,
            toTokenEthPriceTimesGasPrice
        );
    }
}


contract OneSplitAave is OneSplitBaseWrap, OneSplitAaveBase {
    function _swap(
        IERC20 fromToken,
        IERC20 toToken,
        uint256 amount,
        uint256[] memory distribution,
        uint256 flags
    ) internal {
        _aaveSwap(
            fromToken,
            toToken,
            amount,
            distribution,
            flags
        );
    }

    function _aaveSwap(
        IERC20 fromToken,
        IERC20 toToken,
        uint256 amount,
        uint256[] memory distribution,
        uint256 flags
    ) private {
        if (fromToken == toToken) {
            return;
        }

        if (flags.check(FLAG_DISABLE_ALL_WRAP_SOURCES) == flags.check(FLAG_DISABLE_AAVE)) {
            IERC20 underlying = _getAaveUnderlyingToken(fromToken);
            if (underlying != IERC20(-1)) {
                IAaveToken(address(fromToken)).redeem(amount);

                return _aaveSwap(
                    underlying,
                    toToken,
                    amount,
                    distribution,
                    flags
                );
            }

            underlying = _getAaveUnderlyingToken(toToken);
            if (underlying != IERC20(-1)) {
                super._swap(
                    fromToken,
                    underlying,
                    amount,
                    distribution,
                    flags
                );

                uint256 underlyingAmount = underlying.universalBalanceOf(address(this));

                _infiniteApproveIfNeeded(underlying, aave.core());
                aave.deposit.value(underlying.isETH() ? underlyingAmount : 0)(
                    underlying.isETH() ? ETH_ADDRESS : underlying,
                    underlyingAmount,
                    1101
                );
                return;
            }
        }

        return super._swap(
            fromToken,
            toToken,
            amount,
            distribution,
            flags
        );
    }
}

// File: contracts/OneSplitWeth.sol

pragma solidity ^0.5.0;




contract OneSplitWethView is OneSplitViewWrapBase {
    function getExpectedReturnRespectingGas(
        IERC20 fromToken,
        IERC20 toToken,
        uint256 amount,
        uint256 parts,
        uint256 flags,
        uint256 toTokenEthPriceTimesGasPrice
    )
        public
        view
        returns(
            uint256 returnAmount,
            uint256 estimateGasAmount,
            uint256[] memory distribution
        )
    {
        return _wethGetExpectedReturn(
            fromToken,
            toToken,
            amount,
            parts,
            flags,
            toTokenEthPriceTimesGasPrice
        );
    }

    function _wethGetExpectedReturn(
        IERC20 fromToken,
        IERC20 toToken,
        uint256 amount,
        uint256 parts,
        uint256 flags,
        uint256 toTokenEthPriceTimesGasPrice
    )
        private
        view
        returns(
            uint256 returnAmount,
            uint256 estimateGasAmount,
            uint256[] memory distribution
        )
    {
        if (fromToken == toToken) {
            return (amount, 0, new uint256[](DEXES_COUNT));
        }

        if (flags.check(FLAG_DISABLE_ALL_WRAP_SOURCES) == flags.check(FLAG_DISABLE_WETH)) {
            if (fromToken == weth || fromToken == bancorEtherToken) {
                return super.getExpectedReturnRespectingGas(ETH_ADDRESS, toToken, amount, parts, flags, toTokenEthPriceTimesGasPrice);
            }

            if (toToken == weth || toToken == bancorEtherToken) {
                return super.getExpectedReturnRespectingGas(fromToken, ETH_ADDRESS, amount, parts, flags, toTokenEthPriceTimesGasPrice);
            }
        }

        return super.getExpectedReturnRespectingGas(
            fromToken,
            toToken,
            amount,
            parts,
            flags,
            toTokenEthPriceTimesGasPrice
        );
    }
}


contract OneSplitWeth is OneSplitBaseWrap {
    function _swap(
        IERC20 fromToken,
        IERC20 toToken,
        uint256 amount,
        uint256[] memory distribution,
        uint256 flags
    ) internal {
        _wethSwap(
            fromToken,
            toToken,
            amount,
            distribution,
            flags
        );
    }

    function _wethSwap(
        IERC20 fromToken,
        IERC20 toToken,
        uint256 amount,
        uint256[] memory distribution,
        uint256 flags
    ) private {
        if (fromToken == toToken) {
            return;
        }

        if (flags.check(FLAG_DISABLE_ALL_WRAP_SOURCES) == flags.check(FLAG_DISABLE_WETH)) {
            if (fromToken == weth) {
                weth.withdraw(weth.balanceOf(address(this)));
                super._swap(
                    ETH_ADDRESS,
                    toToken,
                    amount,
                    distribution,
                    flags
                );
                return;
            }

            if (fromToken == bancorEtherToken) {
                bancorEtherToken.withdraw(bancorEtherToken.balanceOf(address(this)));
                super._swap(
                    ETH_ADDRESS,
                    toToken,
                    amount,
                    distribution,
                    flags
                );
                return;
            }

            if (toToken == weth) {
                _wethSwap(
                    fromToken,
                    ETH_ADDRESS,
                    amount,
                    distribution,
                    flags
                );
                weth.deposit.value(address(this).balance)();
                return;
            }

            if (toToken == bancorEtherToken) {
                _wethSwap(
                    fromToken,
                    ETH_ADDRESS,
                    amount,
                    distribution,
                    flags
                );
                bancorEtherToken.deposit.value(address(this).balance)();
                return;
            }
        }

        return super._swap(
            fromToken,
            toToken,
            amount,
            distribution,
            flags
        );
    }
}

// File: contracts/OneSplit.sol

pragma solidity ^0.5.0;











//import "./OneSplitSmartToken.sol";


contract OneSplitViewWrap is
    OneSplitViewWrapBase,
    OneSplitMultiPathView,
    OneSplitChaiView,
    OneSplitBdaiView,
    OneSplitAaveView,
    OneSplitFulcrumView,
    OneSplitCompoundView,
    OneSplitIearnView,
    OneSplitIdleView,
    OneSplitWethView
    //OneSplitSmartTokenView
{
    IOneSplitView public oneSplitView;

    constructor(IOneSplitView _oneSplit) public {
        oneSplitView = _oneSplit;
    }

    function getExpectedReturn(
        IERC20 fromToken,
        IERC20 toToken,
        uint256 amount,
        uint256 parts,
        uint256 flags
    )
        public
        view
        returns(
            uint256 returnAmount,
            uint256[] memory distribution
        )
    {
        (returnAmount, , distribution) = getExpectedReturnRespectingGas(
            fromToken,
            toToken,
            amount,
            parts,
            flags,
            0
        );
    }

    function getExpectedReturnRespectingGas(
        IERC20 fromToken,
        IERC20 toToken,
        uint256 amount,
        uint256 parts,
        uint256 flags, // See constants in IOneSplit.sol
        uint256 toTokenEthPriceTimesGasPrice
    )
        public
        view
        returns(
            uint256 returnAmount,
            uint256 estimateGasAmount,
            uint256[] memory distribution
        )
    {
        if (fromToken == toToken) {
            return (amount, 0, new uint256[](DEXES_COUNT));
        }

        return super.getExpectedReturnRespectingGas(
            fromToken,
            toToken,
            amount,
            parts,
            flags,
            toTokenEthPriceTimesGasPrice
        );
    }

    function _getExpectedReturnRespectingGasFloor(
        IERC20 fromToken,
        IERC20 toToken,
        uint256 amount,
        uint256 parts,
        uint256 flags,
        uint256 toTokenEthPriceTimesGasPrice
    )
        internal
        view
        returns(
            uint256 returnAmount,
            uint256 estimateGasAmount,
            uint256[] memory distribution
        )
    {
        return oneSplitView.getExpectedReturnRespectingGas(
            fromToken,
            toToken,
            amount,
            parts,
            flags,
            toTokenEthPriceTimesGasPrice
        );
    }
}


contract OneSplitWrap is
    OneSplitBaseWrap,
    OneSplitMultiPath,
    OneSplitChai,
    OneSplitBdai,
    OneSplitAave,
    OneSplitFulcrum,
    OneSplitCompound,
    OneSplitIearn,
    OneSplitIdle,
    OneSplitWeth
    //OneSplitSmartToken
{
    IOneSplitView public oneSplitView;
    IOneSplit public oneSplit;

    constructor(IOneSplitView _oneSplitView, IOneSplit _oneSplit) public {
        oneSplitView = _oneSplitView;
        oneSplit = _oneSplit;
    }

    function() external payable {
        // solium-disable-next-line security/no-tx-origin
        require(msg.sender != tx.origin);
    }

    function getExpectedReturn(
        IERC20 fromToken,
        IERC20 toToken,
        uint256 amount,
        uint256 parts,
        uint256 flags
    )
        public
        view
        returns(
            uint256 returnAmount,
            uint256[] memory distribution
        )
    {
        (returnAmount, , distribution) = getExpectedReturnRespectingGas(
            fromToken,
            toToken,
            amount,
            parts,
            flags,
            0
        );
    }

    function getExpectedReturnRespectingGas(
        IERC20 fromToken,
        IERC20 toToken,
        uint256 amount,
        uint256 parts,
        uint256 flags,
        uint256 toTokenEthPriceTimesGasPrice
    )
        public
        view
        returns(
            uint256 returnAmount,
            uint256 estimateGasAmount,
            uint256[] memory distribution
        )
    {
        return oneSplitView.getExpectedReturnRespectingGas(
            fromToken,
            toToken,
            amount,
            parts,
            flags,
            toTokenEthPriceTimesGasPrice
        );
    }

    function swap(
        IERC20 fromToken,
        IERC20 toToken,
        uint256 amount,
        uint256 minReturn,
        uint256[] memory distribution, // [Uniswap, Kyber, Bancor, Oasis]
        uint256 flags // 16 - Compound, 32 - Fulcrum, 64 - Chai, 128 - Aave, 256 - SmartToken, 1024 - bDAI
    ) public payable returns(uint256 returnAmount) {
        fromToken.universalTransferFrom(msg.sender, address(this), amount);
        uint256 confirmed = fromToken.universalBalanceOf(address(this));
        _swap(fromToken, toToken, confirmed, distribution, flags);

        returnAmount = toToken.universalBalanceOf(address(this));
        require(returnAmount >= minReturn, "OneSplit: actual return amount is less than minReturn");
        toToken.universalTransfer(msg.sender, returnAmount);
        fromToken.universalTransfer(msg.sender, fromToken.universalBalanceOf(address(this)));
    }

    function _swapFloor(
        IERC20 fromToken,
        IERC20 toToken,
        uint256 amount,
        uint256[] memory distribution,
        uint256 flags
    ) internal {
        (bool success, bytes memory data) = address(oneSplit).delegatecall(
            abi.encodeWithSelector(
                this.swap.selector,
                fromToken,
                toToken,
                amount,
                0,
                distribution,
                flags
            )
        );

        assembly {
            switch success
                // delegatecall returns 0 on error.
                case 0 { revert(add(data, 32), returndatasize) }
        }
    }
}<|MERGE_RESOLUTION|>--- conflicted
+++ resolved
@@ -83,21 +83,20 @@
 pragma solidity ^0.5.0;
 
 
-
 //
+//  [ msg.sender ]
 //        ||
 //        ||
 //        \/
-// +--------------+
-// | OneSplitWrap |
-// +--------------+
-//        ||
-//        || (delegatecall)
-//        \/
-// +--------------+
-// |   OneSplit   |
-// +--------------+
-//
+// +--------------+               _         +----------------------+
+// | OneSplitWrap |              / =======> |   OneSplitViewWrap   |
+// +--------------+             / /         +----------------------+
+//        ||                   / /                     ||
+//        || (delegatecall)   / / (staticcall)         || (staticcall)
+//        \/                 / /                       \/
+// +--------------+         / /               +------------------+
+// |   OneSplit   | ========_/                |   OneSplitView   |
+// +--------------+                           +------------------+
 //
 
 
@@ -189,7 +188,10 @@
         uint256 minReturn,
         uint256[] memory distribution,
         uint256 flags
-    ) public payable returns(uint256 returnAmount);
+    )
+        public
+        payable
+        returns(uint256 returnAmount);
 }
 
 // File: @openzeppelin/contracts/math/SafeMath.sol
@@ -995,10 +997,18 @@
 
     function universalApprove(IERC20 token, address to, uint256 amount) internal {
         if (!isETH(token)) {
-            if (amount > 0 && token.allowance(address(this), to) > 0) {
+            if (amount == 0) {
                 token.safeApprove(to, 0);
-            }
-            token.safeApprove(to, amount);
+                return;
+            }
+
+            uint256 allowance = token.allowance(address(this), to);
+            if (allowance < amount) {
+                if (allowance > 0) {
+                    token.safeApprove(to, 0);
+                }
+                token.safeApprove(to, amount);
+            }
         }
     }
 
@@ -1192,7 +1202,6 @@
     using ChaiHelper for IChai;
 
     uint256 constant public DEXES_COUNT = 22;
-<<<<<<< HEAD
     IERC20 constant internal ETH_ADDRESS = IERC20(0xEeeeeEeeeEeEeeEeEeEeeEEEeeeeEeeeeeeeEEeE);
 
     IERC20 constant internal dai = IERC20(0x6B175474E89094C44Da98b954EedeAC495271d0F);
@@ -1232,47 +1241,6 @@
     IMooniswapRegistry constant internal mooniswapRegistry = IMooniswapRegistry(0x7079E8517594e5b21d2B9a0D17cb33F5FE2bca70);
     IUniswapV2Factory constant internal uniswapV2 = IUniswapV2Factory(0x5C69bEe701ef814a2B6a3EDD4B1652CB9cc5aA6f);
     IDForceSwap constant internal dforceSwap = IDForceSwap(0x03eF3f37856bD08eb47E2dE7ABc4Ddd2c19B60F2);
-=======
-    IERC20 constant public ETH_ADDRESS = IERC20(0xEeeeeEeeeEeEeeEeEeEeeEEEeeeeEeeeeeeeEEeE);
-
-    IERC20 constant public dai = IERC20(0x6B175474E89094C44Da98b954EedeAC495271d0F);
-    IERC20 constant public bnt = IERC20(0x1F573D6Fb3F13d689FF844B4cE37794d79a7FF1C);
-    IERC20 constant public usdc = IERC20(0xA0b86991c6218b36c1d19D4a2e9Eb0cE3606eB48);
-    IERC20 constant public usdt = IERC20(0xdAC17F958D2ee523a2206206994597C13D831ec7);
-    IERC20 constant public tusd = IERC20(0x0000000000085d4780B73119b644AE5ecd22b376);
-    IERC20 constant public busd = IERC20(0x4Fabb145d64652a948d72533023f6E7A623C7C53);
-    IERC20 constant public susd = IERC20(0x57Ab1ec28D129707052df4dF418D58a2D46d5f51);
-    IERC20 constant public pax = IERC20(0x8E870D67F660D95d5be530380D0eC0bd388289E1);
-    IWETH constant public weth = IWETH(0xC02aaA39b223FE8D0A0e5C4F27eAD9083C756Cc2);
-    IBancorEtherToken constant public bancorEtherToken = IBancorEtherToken(0xc0829421C1d260BD3cB3E0F06cfE2D52db2cE315);
-    IChai constant public chai = IChai(0x06AF07097C9Eeb7fD685c692751D5C66dB49c215);
-    IERC20 constant public renbtc = IERC20(0xEB4C2781e4ebA804CE9a9803C67d0893436bB27D);
-    IERC20 constant public wbtc = IERC20(0x2260FAC5E5542a773Aa44fBCfeDf7C193bc2C599);
-    IERC20 constant public tbtc = IERC20(0x1bBE271d15Bb64dF0bc6CD28Df9Ff322F2eBD847);
-    IERC20 constant public hbtc = IERC20(0x0316EB71485b0Ab14103307bf65a021042c6d380);
-
-    IKyberNetworkProxy constant public kyberNetworkProxy = IKyberNetworkProxy(0x818E6FECD516Ecc3849DAf6845e3EC868087B755);
-    IUniswapFactory constant public uniswapFactory = IUniswapFactory(0xc0a47dFe034B400B47bDaD5FecDa2621de6c4d95);
-    IBancorContractRegistry constant public bancorContractRegistry = IBancorContractRegistry(0x52Ae12ABe5D8BD778BD5397F99cA900624CfADD4);
-    //IBancorNetworkPathFinder constant public bancorNetworkPathFinder = IBancorNetworkPathFinder(0x6F0cD8C4f6F06eAB664C7E3031909452b4B72861);
-    IBancorConverterRegistry constant public bancorConverterRegistry = IBancorConverterRegistry(0xf6E2D7F616B67E46D708e4410746E9AAb3a4C518);
-    IOasisExchange constant public oasisExchange = IOasisExchange(0x794e6e91555438aFc3ccF1c5076A74F42133d08D);
-    ICurve constant public curveCompound = ICurve(0xA2B47E3D5c44877cca798226B7B8118F9BFb7A56);
-    ICurve constant public curveUsdt = ICurve(0x52EA46506B9CC5Ef470C5bf89f17Dc28bB35D85C);
-    ICurve constant public curveY = ICurve(0x45F783CCE6B7FF23B2ab2D70e416cdb7D6055f51);
-    ICurve constant public curveBinance = ICurve(0x79a8C46DeA5aDa233ABaFFD40F3A0A2B1e5A4F27);
-    ICurve constant public curveSynthetix = ICurve(0xA5407eAE9Ba41422680e2e00537571bcC53efBfD);
-    ICurve constant public curvePax = ICurve(0x06364f10B501e868329afBc005b3492902d6C763);
-    ICurve constant public curveRenBtc = ICurve(0x93054188d876f558f4a66B2EF1d97d16eDf0895B);
-    ICurve constant public curveTBtc = ICurve(0x9726e9314eF1b96E45f40056bEd61A088897313E);
-    IShell constant public shell = IShell(0xA8253a440Be331dC4a7395B73948cCa6F19Dc97D);
-    IAaveLendingPool constant public aave = IAaveLendingPool(0x398eC7346DcD622eDc5ae82352F02bE94C62d119);
-    ICompound constant public compound = ICompound(0x3d9819210A31b4961b30EF54bE2aeD79B9c9Cd3B);
-    ICompoundEther constant public cETH = ICompoundEther(0x4Ddc2D193948926D02f9B1fE9e1daa0718270ED5);
-    IMooniswapRegistry constant public mooniswapRegistry = IMooniswapRegistry(0x7079E8517594e5b21d2B9a0D17cb33F5FE2bca70);
-    IUniswapV2Factory constant public uniswapV2 = IUniswapV2Factory(0x5C69bEe701ef814a2B6a3EDD4B1652CB9cc5aA6f);
-    IDForceSwap constant public dforceSwap = IDForceSwap(0x03eF3f37856bD08eb47E2dE7ABc4Ddd2c19B60F2);
->>>>>>> 7aabb87f
 
     function _buildBancorPath(
         IERC20 fromToken,
@@ -1559,6 +1527,33 @@
         }
 
         returnAmount = answer[n - 1][s];
+    }
+
+    function getExchangeName(uint256 i) public pure returns(string memory) {
+        return [
+            "Uniswap",
+            "Kyber",
+            "Bancor",
+            "Oasis",
+            "Curve Compound",
+            "Curve USDT",
+            "Curve Y",
+            "Curve Binance",
+            "CurveSynthetix",
+            "Uniswap Compound",
+            "Uniswap CHAI",
+            "Uniswap Aave",
+            "Mooniswap",
+            "Uniswap V2",
+            "Uniswap V2 (ETH)",
+            "Uniswap V2 (DAI)",
+            "Uniswap V2 (USDC)",
+            "Curve Pax",
+            "Curve RenBTC",
+            "Curve tBTC",
+            "Dforce XSwap",
+            "Shell"
+        ][i];
     }
 
     function getExpectedReturn(
