--- conflicted
+++ resolved
@@ -130,9 +130,6 @@
     uint256 public constant FLAG_ENABLE_UNISWAP_CHAI = 0x200000; // Works only when ETH<>DAI or FLAG_ENABLE_MULTI_PATH_ETH
     uint256 public constant FLAG_ENABLE_UNISWAP_AAVE = 0x400000; // Works only when one of assets is ETH or FLAG_ENABLE_MULTI_PATH_ETH
     uint256 public constant FLAG_DISABLE_IDLE = 0x800000;
-<<<<<<< HEAD
-    uint256 public constant FLAG_DISABLE_CURVE_PAX = 0x1000000;
-=======
     uint256 public constant FLAG_DISABLE_MOONISWAP = 0x1000000;
     uint256 public constant FLAG_DISABLE_UNISWAP_V2_ALL = 0x1E000000;
     uint256 public constant FLAG_DISABLE_UNISWAP_V2 = 0x2000000;
@@ -141,7 +138,7 @@
     uint256 public constant FLAG_DISABLE_UNISWAP_V2_USDC = 0x10000000;
     uint256 public constant FLAG_DISABLE_ALL_SPLIT_SOURCES = 0x20000000;
     uint256 public constant FLAG_DISABLE_ALL_WRAP_SOURCES = 0x40000000;
->>>>>>> b39ee51e
+    uint256 public constant FLAG_DISABLE_CURVE_PAX = 0x80000000;
 }
 
 
@@ -1105,7 +1102,7 @@
     using UniswapV2ExchangeLib for IUniswapV2Exchange;
     using ChaiHelper for IChai;
 
-    uint256 constant public DEXES_COUNT = 17;
+    uint256 constant public DEXES_COUNT = 18;
     IERC20 constant public ETH_ADDRESS = IERC20(0xEeeeeEeeeEeEeeEeEeEeeEEEeeeeEeeeeeeeEEeE);
 
     IERC20 constant public dai = IERC20(0x6B175474E89094C44Da98b954EedeAC495271d0F);
@@ -1115,6 +1112,7 @@
     IERC20 constant public tusd = IERC20(0x0000000000085d4780B73119b644AE5ecd22b376);
     IERC20 constant public busd = IERC20(0x4Fabb145d64652a948d72533023f6E7A623C7C53);
     IERC20 constant public susd = IERC20(0x57Ab1ec28D129707052df4dF418D58a2D46d5f51);
+    IERC20 constant public pax = IERC20(0x8E870D67F660D95d5be530380D0eC0bd388289E1);
     IWETH constant public weth = IWETH(0xC02aaA39b223FE8D0A0e5C4F27eAD9083C756Cc2);
     IBancorEtherToken constant public bancorEtherToken = IBancorEtherToken(0xc0829421C1d260BD3cB3E0F06cfE2D52db2cE315);
     IChai constant public chai = IChai(0x06AF07097C9Eeb7fD685c692751D5C66dB49c215);
@@ -1376,21 +1374,6 @@
 
         bool invert = flags.check(FLAG_DISABLE_ALL_SPLIT_SOURCES);
         function(IERC20,IERC20,uint256,uint256) view returns(uint256)[DEXES_COUNT] memory reserves = [
-<<<<<<< HEAD
-            flags.check(FLAG_DISABLE_UNISWAP)          ? _calculateNoReturn : calculateUniswapReturn,
-            flags.check(FLAG_DISABLE_KYBER)            ? _calculateNoReturn : calculateKyberReturn,
-            flags.check(FLAG_DISABLE_BANCOR)           ? _calculateNoReturn : calculateBancorReturn,
-            flags.check(FLAG_DISABLE_OASIS)            ? _calculateNoReturn : calculateOasisReturn,
-            flags.check(FLAG_DISABLE_CURVE_COMPOUND)   ? _calculateNoReturn : calculateCurveCompound,
-            flags.check(FLAG_DISABLE_CURVE_USDT)       ? _calculateNoReturn : calculateCurveUsdt,
-            flags.check(FLAG_DISABLE_CURVE_Y)          ? _calculateNoReturn : calculateCurveY,
-            flags.check(FLAG_DISABLE_CURVE_BINANCE)    ? _calculateNoReturn : calculateCurveBinance,
-            flags.check(FLAG_DISABLE_CURVE_SYNTHETIX)  ? _calculateNoReturn : calculateCurveSynthetix,
-            flags.check(FLAG_DISABLE_CURVE_PAX)        ? _calculateNoReturn : calculateCurvePax,
-            !flags.check(FLAG_ENABLE_UNISWAP_COMPOUND) ? _calculateNoReturn : calculateUniswapCompound,
-            !flags.check(FLAG_ENABLE_UNISWAP_CHAI)     ? _calculateNoReturn : calculateUniswapChai,
-            !flags.check(FLAG_ENABLE_UNISWAP_AAVE)     ? _calculateNoReturn : calculateUniswapAave
-=======
             invert != flags.check(FLAG_DISABLE_UNISWAP)          ? _calculateNoReturn : calculateUniswapReturn,
             invert != flags.check(FLAG_DISABLE_KYBER)            ? _calculateNoReturn : calculateKyberReturn,
             invert != flags.check(FLAG_DISABLE_BANCOR)           ? _calculateNoReturn : calculateBancorReturn,
@@ -1407,8 +1390,8 @@
             invert != flags.check(FLAG_DISABLE_UNISWAP_V2)       ? _calculateNoReturn : calculateUniswapV2,
             invert != flags.check(FLAG_DISABLE_UNISWAP_V2_ETH)   ? _calculateNoReturn : calculateUniswapV2ETH,
             invert != flags.check(FLAG_DISABLE_UNISWAP_V2_DAI)   ? _calculateNoReturn : calculateUniswapV2DAI,
-            invert != flags.check(FLAG_DISABLE_UNISWAP_V2_USDC)  ? _calculateNoReturn : calculateUniswapV2USDC
->>>>>>> b39ee51e
+            invert != flags.check(FLAG_DISABLE_UNISWAP_V2_USDC)  ? _calculateNoReturn : calculateUniswapV2USDC,
+            invert != flags.check(FLAG_DISABLE_CURVE_PAX)        ? _calculateNoReturn : calculateCurvePax
         ];
 
         uint256[DEXES_COUNT] memory rates;
@@ -3445,7 +3428,7 @@
 
 
 contract OneSplitIearnBase {
-    function _yTokens() internal pure returns(IIearn[10] memory) {
+    function _yTokens() internal pure returns(IIearn[13] memory) {
         return [
             IIearn(0x16de59092dAE5CcF4A1E6439D611fd0653f0Bd01),
             IIearn(0x04Aa51bbcB46541455cCF1B8bef2ebc5d3787EC9),
@@ -3456,7 +3439,10 @@
             IIearn(0x04bC0Ab673d88aE9dbC9DA2380cB6B79C4BCa9aE),
             IIearn(0xC2cB1040220768554cf699b0d863A3cd4324ce32),
             IIearn(0xE6354ed5bC4b393a5Aad09f21c46E101e692d447),
-            IIearn(0x26EA744E5B887E5205727f55dFBE8685e3b21951)
+            IIearn(0x26EA744E5B887E5205727f55dFBE8685e3b21951),
+            IIearn(0x99d1Fa417f94dcD62BfE781a1213c092a47041Bc),
+            IIearn(0x9777d7E2b60bB01759D0E2f8be2095df444cb07E),
+            IIearn(0x1bE5d71F2dA660BFdee8012dDc58D024448A0A59)
         ];
     }
 }
@@ -3501,7 +3487,7 @@
             return (amount, new uint256[](DEXES_COUNT));
         }
 
-        IIearn[10] memory yTokens = _yTokens();
+        IIearn[13] memory yTokens = _yTokens();
 
         if (!flags.check(FLAG_DISABLE_IEARN)) {
             for (uint i = 0; i < yTokens.length; i++) {
@@ -3577,7 +3563,7 @@
             return;
         }
 
-        IIearn[10] memory yTokens = _yTokens();
+        IIearn[13] memory yTokens = _yTokens();
 
         if (!flags.check(FLAG_DISABLE_IEARN)) {
             for (uint i = 0; i < yTokens.length; i++) {
