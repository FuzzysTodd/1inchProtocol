--- conflicted
+++ resolved
@@ -49,9 +49,6 @@
     uint256 public constant FLAG_ENABLE_UNISWAP_CHAI = 0x200000; // Works only when ETH<>DAI or FLAG_ENABLE_MULTI_PATH_ETH
     uint256 public constant FLAG_ENABLE_UNISWAP_AAVE = 0x400000; // Works only when one of assets is ETH or FLAG_ENABLE_MULTI_PATH_ETH
     uint256 public constant FLAG_DISABLE_IDLE = 0x800000;
-<<<<<<< HEAD
-    uint256 public constant FLAG_DISABLE_CURVE_PAX = 0x1000000;
-=======
     uint256 public constant FLAG_DISABLE_MOONISWAP = 0x1000000;
     uint256 public constant FLAG_DISABLE_UNISWAP_V2_ALL = 0x1E000000;
     uint256 public constant FLAG_DISABLE_UNISWAP_V2 = 0x2000000;
@@ -60,7 +57,7 @@
     uint256 public constant FLAG_DISABLE_UNISWAP_V2_USDC = 0x10000000;
     uint256 public constant FLAG_DISABLE_ALL_SPLIT_SOURCES = 0x20000000;
     uint256 public constant FLAG_DISABLE_ALL_WRAP_SOURCES = 0x40000000;
->>>>>>> b39ee51e
+    uint256 public constant FLAG_DISABLE_CURVE_PAX = 0x80000000;
 }
 
 
