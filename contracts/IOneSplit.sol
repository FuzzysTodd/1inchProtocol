--- conflicted
+++ resolved
@@ -21,7 +21,6 @@
 
 contract IOneSplitConsts {
     // flags = FLAG_DISABLE_UNISWAP + FLAG_DISABLE_KYBER + ...
-<<<<<<< HEAD
     uint256 internal constant FLAG_DISABLE_UNISWAP = 0x01;
     uint256 internal constant FLAG_DISABLE_KYBER = 0x02;
     uint256 internal constant FLAG_ENABLE_KYBER_UNISWAP_RESERVE = 0x100000000; // Turned off by default
@@ -67,53 +66,6 @@
     uint256 internal constant FLAG_DISABLE_DFORCE_SWAP = 0x4000000000;
     uint256 internal constant FLAG_DISABLE_SHELL = 0x8000000000;
     uint256 internal constant FLAG_ENABLE_CHI_BURN = 0x10000000000;
-=======
-    uint256 private constant FLAG_DISABLE_UNISWAP = 0x01;
-    uint256 private constant FLAG_DISABLE_KYBER = 0x02;
-    uint256 private constant FLAG_ENABLE_KYBER_UNISWAP_RESERVE = 0x100000000; // Turned off by default
-    uint256 private constant FLAG_ENABLE_KYBER_OASIS_RESERVE = 0x200000000; // Turned off by default
-    uint256 private constant FLAG_ENABLE_KYBER_BANCOR_RESERVE = 0x400000000; // Turned off by default
-    uint256 private constant FLAG_DISABLE_BANCOR = 0x04;
-    uint256 private constant FLAG_DISABLE_OASIS = 0x08;
-    uint256 private constant FLAG_DISABLE_COMPOUND = 0x10;
-    uint256 private constant FLAG_DISABLE_FULCRUM = 0x20;
-    uint256 private constant FLAG_DISABLE_CHAI = 0x40;
-    uint256 private constant FLAG_DISABLE_AAVE = 0x80;
-    uint256 private constant FLAG_DISABLE_SMART_TOKEN = 0x100;
-    uint256 private constant FLAG_ENABLE_MULTI_PATH_ETH = 0x200; // Turned off by default
-    uint256 private constant FLAG_DISABLE_BDAI = 0x400;
-    uint256 private constant FLAG_DISABLE_IEARN = 0x800;
-    uint256 private constant FLAG_DISABLE_CURVE_COMPOUND = 0x1000;
-    uint256 private constant FLAG_DISABLE_CURVE_USDT = 0x2000;
-    uint256 private constant FLAG_DISABLE_CURVE_Y = 0x4000;
-    uint256 private constant FLAG_DISABLE_CURVE_BINANCE = 0x8000;
-    uint256 private constant FLAG_ENABLE_MULTI_PATH_DAI = 0x10000; // Turned off by default
-    uint256 private constant FLAG_ENABLE_MULTI_PATH_USDC = 0x20000; // Turned off by default
-    uint256 private constant FLAG_DISABLE_CURVE_SYNTHETIX = 0x40000;
-    uint256 private constant FLAG_DISABLE_WETH = 0x80000;
-    uint256 private constant FLAG_ENABLE_UNISWAP_COMPOUND = 0x100000; // Works only when one of assets is ETH or FLAG_ENABLE_MULTI_PATH_ETH
-    uint256 private constant FLAG_ENABLE_UNISWAP_CHAI = 0x200000; // Works only when ETH<>DAI or FLAG_ENABLE_MULTI_PATH_ETH
-    uint256 private constant FLAG_ENABLE_UNISWAP_AAVE = 0x400000; // Works only when one of assets is ETH or FLAG_ENABLE_MULTI_PATH_ETH
-    uint256 private constant FLAG_DISABLE_IDLE = 0x800000;
-    uint256 private constant FLAG_DISABLE_MOONISWAP = 0x1000000;
-    uint256 private constant FLAG_DISABLE_UNISWAP_V2_ALL = 0x1E000000;
-    uint256 private constant FLAG_DISABLE_UNISWAP_V2 = 0x2000000;
-    uint256 private constant FLAG_DISABLE_UNISWAP_V2_ETH = 0x4000000;
-    uint256 private constant FLAG_DISABLE_UNISWAP_V2_DAI = 0x8000000;
-    uint256 private constant FLAG_DISABLE_UNISWAP_V2_USDC = 0x10000000;
-    uint256 private constant FLAG_DISABLE_ALL_SPLIT_SOURCES = 0x20000000;
-    uint256 private constant FLAG_DISABLE_ALL_WRAP_SOURCES = 0x40000000;
-    uint256 private constant FLAG_DISABLE_CURVE_PAX = 0x80000000;
-    uint256 private constant FLAG_DISABLE_CURVE_RENBTC = 0x100000000;
-    uint256 private constant FLAG_DISABLE_CURVE_TBTC = 0x200000000;
-    uint256 private constant FLAG_ENABLE_MULTI_PATH_USDT = 0x400000000; // Turned off by default
-    uint256 private constant FLAG_ENABLE_MULTI_PATH_WBTC = 0x800000000; // Turned off by default
-    uint256 private constant FLAG_ENABLE_MULTI_PATH_TBTC = 0x1000000000; // Turned off by default
-    uint256 private constant FLAG_ENABLE_MULTI_PATH_RENBTC = 0x2000000000; // Turned off by default
-    uint256 private constant FLAG_DISABLE_DFORCE_SWAP = 0x4000000000;
-    uint256 private constant FLAG_DISABLE_SHELL = 0x8000000000;
-    uint256 private constant FLAG_ENABLE_CHI_BURN = 0x10000000000;
->>>>>>> 7aabb87f
 }
 
 
