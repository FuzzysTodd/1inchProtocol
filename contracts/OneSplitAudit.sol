pragma solidity ^0.5.0;

import "@openzeppelin/contracts/ownership/Ownable.sol";
import "./IOneSplit.sol";
import "./UniversalERC20.sol";


interface IFreeFromUpTo {
    function freeFromUpTo(address from, uint256 value) external returns (uint256 freed);
}


//
// Security assumptions:
// 1. It is safe to have infinite approves of any tokens to this smart contract,
//    since it could only call `transferFrom()` with first argument equal to msg.sender
// 2. It is safe to call `swap()` with reliable `minReturn` argument,
//    if returning amount will not reach `minReturn` value whole swap will be reverted.
// 3. Additionally CHI tokens could be burned from caller if FLAG_ENABLE_CHI_BURN flag
//    is presented: (flags & 0x10000000000) != 0. Burned amount would refund up to 43% of gas fees.
//
contract OneSplitAudit is IOneSplit, Ownable {
    using SafeMath for uint256;
    using UniversalERC20 for IERC20;

    IFreeFromUpTo public constant chi = IFreeFromUpTo(0x0000000000004946c0e9F43F4Dee607b0eF1fA1c);

    IOneSplit public oneSplitImpl;

    event ImplementationUpdated(address indexed newImpl);

    modifier makeGasDiscount(uint256 flags) {
        uint256 gasStart = gasleft();
        _;
        if ((flags & FLAG_ENABLE_CHI_BURN) > 0) {
            uint256 gasSpent = 21000 + gasStart - gasleft() + 5 * msg.data.length;
            chi.freeFromUpTo(msg.sender, (gasSpent + 14154) / 41947);
        }
    }

    constructor(IOneSplit impl) public {
        setNewImpl(impl);
    }

    function() external payable {
        // solium-disable-next-line security/no-tx-origin
        require(msg.sender != tx.origin, "OneSplit: do not send ETH directly");
    }

    function setNewImpl(IOneSplit impl) public onlyOwner {
        oneSplitImpl = impl;
        emit ImplementationUpdated(address(impl));
    }

    /// @notice Calculate expected returning amount of `destToken`
    /// @param fromToken (IERC20) Address of token or `address(0)` for Ether
    /// @param destToken (IERC20) Address of token or `address(0)` for Ether
    /// @param amount (uint256) Amount for `fromToken`
    /// @param parts (uint256) Number of pieces source volume could be splitted,
    /// works like granularity, higly affects gas usage. Should be called offchain,
    /// but could be called onchain if user swaps not his own funds, but this is still considered as not safe.
    /// @param flags (uint256) Flags for enabling and disabling some features, default 0
    function getExpectedReturn(
        IERC20 fromToken,
        IERC20 destToken,
        uint256 amount,
        uint256 parts,
        uint256 flags // See contants in IOneSplit.sol
    )
        public
        view
        returns(
            uint256 returnAmount,
            uint256[] memory distribution
        )
    {
        return oneSplitImpl.getExpectedReturn(
            fromToken,
            destToken,
            amount,
            parts,
            flags
        );
    }

    /// @notice Swap `amount` of `fromToken` to `destToken`
    /// @param fromToken (IERC20) Address of token or `address(0)` for Ether
    /// @param destToken (IERC20) Address of token or `address(0)` for Ether
    /// @param amount (uint256) Amount for `fromToken`
    /// @param minReturn (uint256) Minimum expected return, else revert
    /// @param distribution (uint256[]) Array of weights for volume distribution returned by `getExpectedReturn`
    /// @param flags (uint256) Flags for enabling and disabling some features, default 0
    function swap(
        IERC20 fromToken,
        IERC20 destToken,
        uint256 amount,
        uint256 minReturn,
        uint256[] memory distribution,
        uint256 flags // See contants in IOneSplit.sol
    ) public payable returns(uint256 returnAmount) {
        return swapWithReferral(
            fromToken,
            destToken,
            amount,
            minReturn,
            distribution,
            flags,
            address(0),
            0
        );
    }

    struct Balances {
        uint128 ofFromToken;
        uint128 ofDestToken;
    }

    /// @notice Swap `amount` of `fromToken` to `destToken`
    /// param fromToken (IERC20) Address of token or `address(0)` for Ether
    /// param destToken (IERC20) Address of token or `address(0)` for Ether
    /// @param amount (uint256) Amount for `fromToken`
    /// @param minReturn (uint256) Minimum expected return, else revert
    /// @param distribution (uint256[]) Array of weights for volume distribution returned by `getExpectedReturn`
    /// @param flags (uint256) Flags for enabling and disabling some features, default 0
    /// @param referral (address) Address of referral
    /// @param feePercent (uint256) Fees percents normalized to 1e18, limited to 0.03e18 (3%)
    function swapWithReferral(
        IERC20 /*fromToken*/,
        IERC20 /*destToken*/,
        uint256 amount,
        uint256 minReturn,
        uint256[] memory distribution,
        uint256 flags, // See contants in IOneSplit.sol
        address referral,
        uint256 feePercent
<<<<<<< HEAD
    ) public payable /*makeGasDiscount(flags)*/ {
        require(fromToken != toToken && amount > 0, "OneSplit: swap makes no sense");
        require((msg.value != 0) == fromToken.isETH(), "OneSplit: msg.value shoule be used only for ETH swap");
=======
    ) public payable makeGasDiscount(flags) returns(uint256 returnAmount) {
        require(_fromToken() != _destToken() && amount > 0, "OneSplit: swap makes no sense");
        require((msg.value != 0) == _fromToken().isETH(), "OneSplit: msg.value should be used only for ETH swap");
>>>>>>> 7aabb87f
        require(feePercent <= 0.03e18, "OneSplit: feePercent out of range");

        Balances memory beforeBalances = Balances({
            ofFromToken: uint128(_fromToken().universalBalanceOf(address(this)).sub(msg.value)),
            ofDestToken: uint128(_destToken().universalBalanceOf(address(this)))
        });

<<<<<<< HEAD
        fromToken.universalTransferFromSenderToThis(amount);
        uint256 confirmed = fromToken.universalBalanceOf(address(this)).sub(fromTokenBalanceBefore);
        if (!fromToken.isETH() && fromToken.allowance(address(this), address(oneSplitImpl)) > 0) {
            fromToken.universalApprove(address(oneSplitImpl), 0);
        }
        fromToken.universalApprove(address(oneSplitImpl), confirmed);
=======
        // Transfer From
        _fromToken().universalTransferFromSenderToThis(amount);
        uint256 confirmed = _fromToken().universalBalanceOf(address(this)).sub(beforeBalances.ofFromToken);
>>>>>>> 7aabb87f

        // Approve if needed
        if (!_fromToken().isETH() && _fromToken().allowance(address(this), address(oneSplitImpl)) < confirmed) {
            _fromToken().universalApprove(address(oneSplitImpl), confirmed);
        }

        // Swap
        oneSplitImpl.swap.value(msg.value)(
            _fromToken(),
            _destToken(),
            confirmed,
            minReturn,
            distribution,
            flags
        );

        Balances memory afterBalances = Balances({
            ofFromToken: uint128(_fromToken().universalBalanceOf(address(this))),
            ofDestToken: uint128(_destToken().universalBalanceOf(address(this)))
        });

        // Return
        returnAmount = uint256(afterBalances.ofDestToken).sub(beforeBalances.ofDestToken);
        require(returnAmount >= minReturn, "OneSplit: actual return amount is less than minReturn");
        _destToken().universalTransfer(referral, returnAmount.mul(feePercent).div(1e18));
        _destToken().universalTransfer(msg.sender, returnAmount.sub(returnAmount.mul(feePercent).div(1e18)));

<<<<<<< HEAD
        IERC20 _fromToken = fromToken;

        if (fromTokenBalanceAfter > fromTokenBalanceBefore) {
            _fromToken.universalTransfer(msg.sender, fromTokenBalanceAfter.sub(fromTokenBalanceBefore));
=======
        // Return remainder
        if (afterBalances.ofFromToken > beforeBalances.ofFromToken) {
            _fromToken().universalTransfer(msg.sender, uint256(afterBalances.ofFromToken).sub(beforeBalances.ofFromToken));
>>>>>>> 7aabb87f
        }
    }

    function claimAsset(IERC20 asset, uint256 amount) public onlyOwner {
        asset.universalTransfer(msg.sender, amount);
    }

    // Helps to avoid "Stack too deep" in swap() method
    function _fromToken() private pure returns(IERC20 token) {
        assembly {
            token := calldataload(4)
        }
    }

    // Helps to avoid "Stack too deep" in swap() method
    function _destToken() private pure returns(IERC20 token) {
        assembly {
            token := calldataload(36)
        }
    }
}<|MERGE_RESOLUTION|>--- conflicted
+++ resolved
@@ -133,15 +133,9 @@
         uint256 flags, // See contants in IOneSplit.sol
         address referral,
         uint256 feePercent
-<<<<<<< HEAD
-    ) public payable /*makeGasDiscount(flags)*/ {
-        require(fromToken != toToken && amount > 0, "OneSplit: swap makes no sense");
-        require((msg.value != 0) == fromToken.isETH(), "OneSplit: msg.value shoule be used only for ETH swap");
-=======
     ) public payable makeGasDiscount(flags) returns(uint256 returnAmount) {
         require(_fromToken() != _destToken() && amount > 0, "OneSplit: swap makes no sense");
         require((msg.value != 0) == _fromToken().isETH(), "OneSplit: msg.value should be used only for ETH swap");
->>>>>>> 7aabb87f
         require(feePercent <= 0.03e18, "OneSplit: feePercent out of range");
 
         Balances memory beforeBalances = Balances({
@@ -149,18 +143,9 @@
             ofDestToken: uint128(_destToken().universalBalanceOf(address(this)))
         });
 
-<<<<<<< HEAD
-        fromToken.universalTransferFromSenderToThis(amount);
-        uint256 confirmed = fromToken.universalBalanceOf(address(this)).sub(fromTokenBalanceBefore);
-        if (!fromToken.isETH() && fromToken.allowance(address(this), address(oneSplitImpl)) > 0) {
-            fromToken.universalApprove(address(oneSplitImpl), 0);
-        }
-        fromToken.universalApprove(address(oneSplitImpl), confirmed);
-=======
         // Transfer From
         _fromToken().universalTransferFromSenderToThis(amount);
         uint256 confirmed = _fromToken().universalBalanceOf(address(this)).sub(beforeBalances.ofFromToken);
->>>>>>> 7aabb87f
 
         // Approve if needed
         if (!_fromToken().isETH() && _fromToken().allowance(address(this), address(oneSplitImpl)) < confirmed) {
@@ -188,16 +173,9 @@
         _destToken().universalTransfer(referral, returnAmount.mul(feePercent).div(1e18));
         _destToken().universalTransfer(msg.sender, returnAmount.sub(returnAmount.mul(feePercent).div(1e18)));
 
-<<<<<<< HEAD
-        IERC20 _fromToken = fromToken;
-
-        if (fromTokenBalanceAfter > fromTokenBalanceBefore) {
-            _fromToken.universalTransfer(msg.sender, fromTokenBalanceAfter.sub(fromTokenBalanceBefore));
-=======
         // Return remainder
         if (afterBalances.ofFromToken > beforeBalances.ofFromToken) {
             _fromToken().universalTransfer(msg.sender, uint256(afterBalances.ofFromToken).sub(beforeBalances.ofFromToken));
->>>>>>> 7aabb87f
         }
     }
 
